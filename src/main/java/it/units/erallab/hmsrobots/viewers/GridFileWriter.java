/*
 * Copyright (C) 2021 Eric Medvet <eric.medvet@gmail.com> (as Eric Medvet <eric.medvet@gmail.com>)
 *
 * This program is free software: you can redistribute it and/or modify it
 * under the terms of the GNU General Public License as published by
 * the Free Software Foundation, either version 3 of the License, or
 * (at your option) any later version.
 *
 * This program is distributed in the hope that it will be useful, but
 * WITHOUT ANY WARRANTY; without even the implied warranty of
 * MERCHANTABILITY or FITNESS FOR A PARTICULAR PURPOSE.
 * See the GNU General Public License for more details.
 *
 * You should have received a copy of the GNU General Public License
 * along with this program.  If not, see <http://www.gnu.org/licenses/>.
 */
package it.units.erallab.hmsrobots.viewers;

import it.units.erallab.hmsrobots.core.geometry.BoundingBox;
import it.units.erallab.hmsrobots.core.snapshots.Snapshot;
import it.units.erallab.hmsrobots.core.snapshots.SnapshotListener;
import it.units.erallab.hmsrobots.tasks.Task;
import it.units.erallab.hmsrobots.util.Grid;
import it.units.erallab.hmsrobots.viewers.drawers.Drawer;
import it.units.erallab.hmsrobots.viewers.drawers.Drawers;
import org.apache.commons.lang3.time.StopWatch;
import org.apache.commons.lang3.tuple.Pair;

import java.awt.*;
import java.awt.image.BufferedImage;
import java.io.File;
import java.io.Flushable;
import java.io.IOException;
import java.nio.file.Files;
import java.util.ArrayList;
import java.util.List;
import java.util.concurrent.ExecutorService;
import java.util.concurrent.Executors;
import java.util.concurrent.TimeUnit;
import java.util.function.Function;
import java.util.logging.Logger;

/**
 * @author Eric Medvet <eric.medvet@gmail.com>
 */
public class GridFileWriter implements Flushable, GridSnapshotListener {

  private final int w;
  private final int h;
  private final double startTime;
  private final double frameRate;
  private final VideoUtils.EncoderFacility encoder;
  private final File file;

  private final Grid<Drawer> drawersGrid;
  private final Grid<List<Double>> timesGrid;
  private final List<BufferedImage> images;

  private static final Logger L = Logger.getLogger(GridFileWriter.class.getName());

  public GridFileWriter(int w, int h, double startTime, double frameRate, VideoUtils.EncoderFacility encoder, File file, Grid<String> namesGrid, Grid<Drawer> drawersGrid) throws IOException {
    if (namesGrid.getW() != drawersGrid.getW() || namesGrid.getH() != drawersGrid.getH()) {
      throw new IllegalArgumentException("Names grid and drawers grid should have the same size");
    }
    this.drawersGrid = Grid.create(
        namesGrid.getW(),
        namesGrid.getH(),
        (x, y) -> Drawer.clip(
            BoundingBox.of(
                (double) x / (double) namesGrid.getW(),
                (double) y / (double) namesGrid.getH(),
                (double) (x + 1) / (double) namesGrid.getW(),
                (double) (y + 1) / (double) namesGrid.getH()
            ),
            drawersGrid.get(x, y)
        )
    );
    this.w = w;
    this.h = h;
    this.startTime = startTime;
    this.frameRate = frameRate;
    this.encoder = encoder;
    this.file = file;
    images = new ArrayList<>();
    timesGrid = Grid.create(namesGrid.getW(), namesGrid.getH(), (x, y) -> new ArrayList<>());
  }

  @Override
  public SnapshotListener listener(final int lX, final int lY) {
    return (double t, Snapshot snapshot) -> {
      List<Double> times = timesGrid.get(lX, lY);
      double lastT = times.isEmpty() ? Double.NEGATIVE_INFINITY : times.get(times.size() - 1);
      if (t >= startTime && t - lastT >= 1d / frameRate) {
        int frameNumber = (int) Math.round((t - startTime) * frameRate);
        int lastFrameNumber = times.isEmpty() ? frameNumber : (int) Math.round((times.get(times.size() - 1) - startTime) * frameRate);
        synchronized (images) {
          times.add(t);
          while (frameNumber >= images.size()) {
            images.add(new BufferedImage(w, h, BufferedImage.TYPE_3BYTE_BGR));
          }
          for (int i = lastFrameNumber; i <= frameNumber; i++) {
            BufferedImage image = images.get(i);
            Graphics2D g = image.createGraphics();
<<<<<<< HEAD
            double localW = (double) w / (double) namesGrid.getW();
            double localH = (double) h / (double) namesGrid.getH();
            //obtain viewport
            BoundingBox frame = framerGrid.get(lX, lY).getFrame(snapshot, localW / localH);
            //draw
            graphicsDrawer.draw(
                    snapshot, g,
                    BoundingBox.build(
                            Point2.build(localW * lX, localH * lY),
                            Point2.build(localW * (lX + 1), localH * (lY + 1))
                    ),
                    frame, namesGrid.get(lX, lY).lines().toArray(String[]::new)
            );
=======
            g.setClip(0, 0, image.getWidth(), image.getHeight());
            drawersGrid.get(lX, lY).draw(t, snapshot, g);
>>>>>>> 4995867e
            g.dispose();
          }
        }
      }
    }

            ;
  }

  @Override
  public void flush() throws IOException {
    L.fine(String.format("Saving video on %s", file));
    StopWatch stopWatch = StopWatch.createStarted();
    VideoUtils.encodeAndSave(images, frameRate, file, encoder);
    long millis = stopWatch.getTime(TimeUnit.MILLISECONDS);
    L.fine(String.format(
            "Video saved: %.1fMB written in %.2fs",
            Files.size(file.toPath()) / 1024f / 1024f,
            millis / 1000f
    ));
  }

  public static <S> void save(Task<S, ?> task, Grid<Pair<String, S>> namedSolutions, int w, int h, double startTime, double frameRate, VideoUtils.EncoderFacility encoder, File file, Function<String, Drawer> drawerSupplier) throws IOException {
    ExecutorService executor = Executors.newFixedThreadPool(Runtime.getRuntime().availableProcessors());
    GridFileWriter gridFileWriter = new GridFileWriter(
<<<<<<< HEAD
            w, h, startTime, frameRate, encoder, file,
            Grid.create(namedSolutions, p -> p == null ? null : p.getLeft()),
            GraphicsDrawer.build().setConfigurable("drawers", List.of(
                    it.units.erallab.hmsrobots.viewers.drawers.Ground.build(),
                    it.units.erallab.hmsrobots.viewers.drawers.Robot.build(),
                    it.units.erallab.hmsrobots.viewers.drawers.Voxel.build(),
                    SensorReading.build(),
                    it.units.erallab.hmsrobots.viewers.drawers.Lidar.build(),
                    it.units.erallab.hmsrobots.viewers.drawers.Angle.build()
            ))
=======
        w, h, startTime, frameRate, encoder, file,
        Grid.create(namedSolutions, p -> p == null ? null : p.getLeft()),
        Grid.create(namedSolutions, p -> drawerSupplier.apply(p.getLeft()))
>>>>>>> 4995867e
    );
    GridEpisodeRunner<S> runner = new GridEpisodeRunner<>(
            namedSolutions,
            task,
            gridFileWriter,
            executor
    );
    runner.run();
    executor.shutdownNow();
  }

  public static <S> void save(Task<S, ?> task, Grid<Pair<String, S>> namedSolutions, int w, int h, double startTime, double frameRate, VideoUtils.EncoderFacility encoder, File file) throws IOException {
    save(task, namedSolutions, w, h, startTime, frameRate, encoder, file, Drawers::basicWithMiniWorld);
  }

  public static <S> void save(Task<S, ?> task, List<S> ss, int w, int h, double startTime, double frameRate, VideoUtils.EncoderFacility encoder, File file) throws IOException {
    int nRows = (int) Math.ceil(Math.sqrt(ss.size()));
    int nCols = (int) Math.ceil((double) ss.size() / (double) nRows);
    Grid<Pair<String, S>> namedSolutions = Grid.create(nRows, nCols);
    for (int i = 0; i < ss.size(); i++) {
      namedSolutions.set(i % nRows, Math.floorDiv(i, nRows), Pair.of(Integer.toString(i), ss.get(i)));
    }
    save(task, namedSolutions, w, h, startTime, frameRate, encoder, file);
  }

  public static <S> void save(Task<S, ?> task, S s, int w, int h, double startTime, double frameRate, VideoUtils.EncoderFacility encoder, File file) throws IOException {
    save(task, Grid.create(1, 1, Pair.of("solution", s)), w, h, startTime, frameRate, encoder, file);
  }

}<|MERGE_RESOLUTION|>--- conflicted
+++ resolved
@@ -101,32 +101,15 @@
           for (int i = lastFrameNumber; i <= frameNumber; i++) {
             BufferedImage image = images.get(i);
             Graphics2D g = image.createGraphics();
-<<<<<<< HEAD
-            double localW = (double) w / (double) namesGrid.getW();
-            double localH = (double) h / (double) namesGrid.getH();
-            //obtain viewport
-            BoundingBox frame = framerGrid.get(lX, lY).getFrame(snapshot, localW / localH);
-            //draw
-            graphicsDrawer.draw(
-                    snapshot, g,
-                    BoundingBox.build(
-                            Point2.build(localW * lX, localH * lY),
-                            Point2.build(localW * (lX + 1), localH * (lY + 1))
-                    ),
-                    frame, namesGrid.get(lX, lY).lines().toArray(String[]::new)
-            );
-=======
             g.setClip(0, 0, image.getWidth(), image.getHeight());
             drawersGrid.get(lX, lY).draw(t, snapshot, g);
->>>>>>> 4995867e
             g.dispose();
           }
         }
       }
-    }
+    };
+  }
 
-            ;
-  }
 
   @Override
   public void flush() throws IOException {
@@ -135,37 +118,24 @@
     VideoUtils.encodeAndSave(images, frameRate, file, encoder);
     long millis = stopWatch.getTime(TimeUnit.MILLISECONDS);
     L.fine(String.format(
-            "Video saved: %.1fMB written in %.2fs",
-            Files.size(file.toPath()) / 1024f / 1024f,
-            millis / 1000f
+        "Video saved: %.1fMB written in %.2fs",
+        Files.size(file.toPath()) / 1024f / 1024f,
+        millis / 1000f
     ));
   }
 
   public static <S> void save(Task<S, ?> task, Grid<Pair<String, S>> namedSolutions, int w, int h, double startTime, double frameRate, VideoUtils.EncoderFacility encoder, File file, Function<String, Drawer> drawerSupplier) throws IOException {
     ExecutorService executor = Executors.newFixedThreadPool(Runtime.getRuntime().availableProcessors());
     GridFileWriter gridFileWriter = new GridFileWriter(
-<<<<<<< HEAD
-            w, h, startTime, frameRate, encoder, file,
-            Grid.create(namedSolutions, p -> p == null ? null : p.getLeft()),
-            GraphicsDrawer.build().setConfigurable("drawers", List.of(
-                    it.units.erallab.hmsrobots.viewers.drawers.Ground.build(),
-                    it.units.erallab.hmsrobots.viewers.drawers.Robot.build(),
-                    it.units.erallab.hmsrobots.viewers.drawers.Voxel.build(),
-                    SensorReading.build(),
-                    it.units.erallab.hmsrobots.viewers.drawers.Lidar.build(),
-                    it.units.erallab.hmsrobots.viewers.drawers.Angle.build()
-            ))
-=======
         w, h, startTime, frameRate, encoder, file,
         Grid.create(namedSolutions, p -> p == null ? null : p.getLeft()),
         Grid.create(namedSolutions, p -> drawerSupplier.apply(p.getLeft()))
->>>>>>> 4995867e
     );
     GridEpisodeRunner<S> runner = new GridEpisodeRunner<>(
-            namedSolutions,
-            task,
-            gridFileWriter,
-            executor
+        namedSolutions,
+        task,
+        gridFileWriter,
+        executor
     );
     runner.run();
     executor.shutdownNow();
