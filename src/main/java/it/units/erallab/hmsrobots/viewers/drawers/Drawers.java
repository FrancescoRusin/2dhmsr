/*
 * Copyright (C) 2021 Eric Medvet <eric.medvet@gmail.com> (as Eric Medvet <eric.medvet@gmail.com>)
 *
 * This program is free software: you can redistribute it and/or modify it
 * under the terms of the GNU General Public License as published by
 * the Free Software Foundation, either version 3 of the License, or
 * (at your option) any later version.
 *
 * This program is distributed in the hope that it will be useful, but
 * WITHOUT ANY WARRANTY; without even the implied warranty of
 * MERCHANTABILITY or FITNESS FOR A PARTICULAR PURPOSE.
 * See the GNU General Public License for more details.
 *
 * You should have received a copy of the GNU General Public License
 * along with this program.  If not, see <http://www.gnu.org/licenses/>.
 */

package it.units.erallab.hmsrobots.viewers.drawers;

import it.units.erallab.hmsrobots.behavior.BehaviorUtils;
import it.units.erallab.hmsrobots.core.geometry.BoundingBox;
import it.units.erallab.hmsrobots.core.objects.Ground;
import it.units.erallab.hmsrobots.core.objects.Robot;
import it.units.erallab.hmsrobots.core.snapshots.MLPState;
import it.units.erallab.hmsrobots.core.snapshots.RobotShape;
import it.units.erallab.hmsrobots.core.snapshots.SNNState;
import it.units.erallab.hmsrobots.core.snapshots.Snapshot;
import it.units.erallab.hmsrobots.core.snapshots.VoxelPoly;
import it.units.erallab.hmsrobots.tasks.devolocomotion.DevoLocomotion;
import it.units.erallab.hmsrobots.viewers.AllRobotFollower;

import java.util.Set;
import java.util.function.Function;
import java.util.function.Supplier;

public class Drawers {
  private Drawers() {
  }

  public static Drawer world() {
    return Drawer.transform(
        new AllRobotFollower(1.5d, 2),
        Drawer.of(
            new TargetDrawer(SubtreeDrawer.Extractor.matches(null, DevoLocomotion.CurrentTarget.class, null)),
            new PolyDrawer(PolyDrawer.TEXTURE_PAINT, SubtreeDrawer.Extractor.matches(null, Ground.class, null)),
            new VoxelDrawer(),
            new SensorReadingsSectorDrawer(),
            new LidarDrawer()
        )
    );
  }

  public static Drawer miniWorld() {
    return Drawer.transform(
        new AllRobotFollower(5, 4),
        Drawer.of(
            new PolyDrawer(SubtreeDrawer.Extractor.matches(null, Ground.class, null)),
            new VoxelDrawer()
        )
    );
  }

  public static Drawer signalAndSpectrum(int robotIndex, double windowT, double minF, double maxF, int nBins, String title, Supplier<Function<Snapshot, Double>> functionSupplier) {
    return Drawer.of(
        Drawer.clip(
            BoundingBox.of(0d, 0d, 1d, .5d),
            Drawer.of(
                Drawer.clear(),
                new SignalDrawer(
                    SubtreeDrawer.Extractor.matches(RobotShape.class, Robot.class, robotIndex),
                    functionSupplier.get(),
                    windowT
                ),
                Drawer.text(title)
            )
        ),
        Drawer.clip(
            BoundingBox.of(0d, 0.5d, 1d, 1d),
            Drawer.of(
                Drawer.clear(),
                new SpectrumDrawer(
                    SubtreeDrawer.Extractor.matches(RobotShape.class, Robot.class, robotIndex),
                    functionSupplier.get(),
                    windowT, minF, maxF, nBins
                )
            )
        )
    );
  }

  public static Drawer spectra(int robotIndex, double windowT, double minF, double maxF, int nBins) {
    return Drawer.of(
        Drawer.clip(
            BoundingBox.of(0d, 0d, .333d, 1d),
            signalAndSpectrum(
                robotIndex, windowT, minF, maxF, nBins, "vx",
                () -> BehaviorUtils.voxelPolyGrid()
                    .andThen(BehaviorUtils::getCentralElement)
                    .andThen(p -> p.getLinearVelocity().x)
            )
        ),
        Drawer.clip(
            BoundingBox.of(0.333d, 0d, .666d, 1d),
            signalAndSpectrum(
                robotIndex, windowT, minF, maxF, nBins, "vy",
                () -> BehaviorUtils.voxelPolyGrid()
                    .andThen(BehaviorUtils::getCentralElement)
                    .andThen(p -> p.getLinearVelocity().y)
            )
        ),
        Drawer.clip(
            BoundingBox.of(0.666d, 0d, 1d, 1d),
            signalAndSpectrum(
                robotIndex, windowT, minF, maxF, nBins, "angle",
                () -> BehaviorUtils.voxelPolyGrid()
                    .andThen(BehaviorUtils::getCentralElement)
                    .andThen(VoxelPoly::getAngle)
            )
        )
    );
  }

  public static Drawer basic(String string) {
    return Drawer.of(
        Drawer.clear(),
        world(),
        new InfoDrawer(string)
    );
  }

  public static Drawer basicWithMiniWorld(String string) {
    return Drawer.of(
        Drawer.clear(),
        world(),
        Drawer.clip(
            BoundingBox.of(0.5d, 0.01d, 0.95d, 0.2d),
            miniWorld()
        ),
        new InfoDrawer(string)
    );
  }

  public static Drawer footprintsAndPosture(int robotIndex, double windowT, int nFootprint, int nPosture) {
    return Drawer.of(
        Drawer.clip(
            BoundingBox.of(0d, 0.0d, .666d, 1d),
            new FootprintDrawer(
                SubtreeDrawer.Extractor.matches(RobotShape.class, Robot.class, robotIndex),
                windowT,
                nFootprint
            )
        ),
        Drawer.clip(
            BoundingBox.of(0.666d, 0.0d, 1d, 1d),
            new PostureDrawer(
                SubtreeDrawer.Extractor.matches(RobotShape.class, Robot.class, robotIndex),
                windowT,
                nPosture,
                true
            )
        )
    );
  }

  public static Drawer basicWithMiniWorldAndSpectra(String string) {
    return Drawer.of(
        Drawer.clear(),
        Drawer.clip(
            BoundingBox.of(0d, 0.0d, 1d, 0.5d),
            Drawer.of(
                world(),
                Drawer.clip(
                    BoundingBox.of(0.5d, 0.01d, 0.95d, 0.2d),
                    miniWorld()
                )
            )
        ),
        Drawer.clip(
            BoundingBox.of(0d, 0.5d, 1d, 1d),
            spectra(0, 5, 0, 2, 8)
        ),
        new InfoDrawer(string)
    );
  }

  public static Drawer basicWithMiniWorldAndFootprintsAndPosture(String string) {
    return Drawer.of(
        Drawer.clear(),
        Drawer.clip(
            BoundingBox.of(0d, 0.0d, 1d, 0.5d),
            Drawer.of(
                world(),
                Drawer.clip(
                    BoundingBox.of(0.5d, 0.01d, 0.95d, 0.2d),
                    miniWorld()
                )
            )
        ),
        Drawer.clip(
            BoundingBox.of(0d, 0.5d, 1d, 1d),
            footprintsAndPosture(0, 5, 4, 8)
        ),
        new InfoDrawer(string)
    );
  }

  public static Drawer basicWithMiniWorldAndBrainUsage(String string) {
    return Drawer.of(
        Drawer.clip(
            BoundingBox.of(0d, 0d, 1d, 0.5d),
            Drawers.basicWithMiniWorld()
        ),
        Drawer.clip(
            BoundingBox.of(0d, 0.5d, 1d, 1d),
            Drawer.of(
                Drawer.clear(),
<<<<<<< HEAD
                new MLPDrawer(SubtreeDrawer.Extractor.matches(SNNState.class, null, null), 15d,
=======
                new MLPDrawer(SubtreeDrawer.Extractor.matches(MLPState.class, null, null), 15d,
>>>>>>> 42fc188f
                    Set.of(MLPDrawer.Part.ACTIVATION_VALUES, MLPDrawer.Part.WEIGHTS, MLPDrawer.Part.VARIANCE_AND_WEIGHTS, MLPDrawer.Part.LEGEND, MLPDrawer.Part.T_AXIS, MLPDrawer.Part.STRUCTURE_AXIS, MLPDrawer.Part.HISTOGRAM)
                )
            )
        ),
        new InfoDrawer(string)
    );
  }

  public static Drawer basicWithMiniWorldAndBrain(String string) {
    return Drawer.of(
        Drawer.clip(
            BoundingBox.of(0d, 0d, 1d, 0.5d),
            Drawers.basicWithMiniWorld()
        ),
        Drawer.clip(
            BoundingBox.of(0d, 0.5d, 1d, 1d),
            Drawer.of(
                Drawer.clear(),
<<<<<<< HEAD
                new MLPDrawer(SubtreeDrawer.Extractor.matches(SNNState.class, null, null), 15d,
=======
                new MLPDrawer(SubtreeDrawer.Extractor.matches(MLPState.class, null, null), 15d,
>>>>>>> 42fc188f
                    Set.of(MLPDrawer.Part.ACTIVATION_VALUES, MLPDrawer.Part.WEIGHTS, MLPDrawer.Part.LEGEND, MLPDrawer.Part.T_AXIS, MLPDrawer.Part.STRUCTURE_AXIS, MLPDrawer.Part.HISTOGRAM)
                )
            )
        ),
        new InfoDrawer(string)
    );
  }

  public static Drawer basic() {
    return basic("");
  }

  public static Drawer basicWithMiniWorld() {
    return basicWithMiniWorld("");
  }

}<|MERGE_RESOLUTION|>--- conflicted
+++ resolved
@@ -23,7 +23,6 @@
 import it.units.erallab.hmsrobots.core.objects.Robot;
 import it.units.erallab.hmsrobots.core.snapshots.MLPState;
 import it.units.erallab.hmsrobots.core.snapshots.RobotShape;
-import it.units.erallab.hmsrobots.core.snapshots.SNNState;
 import it.units.erallab.hmsrobots.core.snapshots.Snapshot;
 import it.units.erallab.hmsrobots.core.snapshots.VoxelPoly;
 import it.units.erallab.hmsrobots.tasks.devolocomotion.DevoLocomotion;
@@ -214,11 +213,7 @@
             BoundingBox.of(0d, 0.5d, 1d, 1d),
             Drawer.of(
                 Drawer.clear(),
-<<<<<<< HEAD
-                new MLPDrawer(SubtreeDrawer.Extractor.matches(SNNState.class, null, null), 15d,
-=======
                 new MLPDrawer(SubtreeDrawer.Extractor.matches(MLPState.class, null, null), 15d,
->>>>>>> 42fc188f
                     Set.of(MLPDrawer.Part.ACTIVATION_VALUES, MLPDrawer.Part.WEIGHTS, MLPDrawer.Part.VARIANCE_AND_WEIGHTS, MLPDrawer.Part.LEGEND, MLPDrawer.Part.T_AXIS, MLPDrawer.Part.STRUCTURE_AXIS, MLPDrawer.Part.HISTOGRAM)
                 )
             )
@@ -237,11 +232,7 @@
             BoundingBox.of(0d, 0.5d, 1d, 1d),
             Drawer.of(
                 Drawer.clear(),
-<<<<<<< HEAD
-                new MLPDrawer(SubtreeDrawer.Extractor.matches(SNNState.class, null, null), 15d,
-=======
                 new MLPDrawer(SubtreeDrawer.Extractor.matches(MLPState.class, null, null), 15d,
->>>>>>> 42fc188f
                     Set.of(MLPDrawer.Part.ACTIVATION_VALUES, MLPDrawer.Part.WEIGHTS, MLPDrawer.Part.LEGEND, MLPDrawer.Part.T_AXIS, MLPDrawer.Part.STRUCTURE_AXIS, MLPDrawer.Part.HISTOGRAM)
                 )
             )
