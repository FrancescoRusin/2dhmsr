--- conflicted
+++ resolved
@@ -37,92 +37,6 @@
   private Drawers() {
   }
 
-<<<<<<< HEAD
-  public static Drawer world() {
-    return Drawer.transform(
-        new AllRobotFollower(1.5d, 2),
-        Drawer.of(
-            new TargetDrawer(SubtreeDrawer.Extractor.matches(null, DistanceBasedDevoLocomotion.CurrentTarget.class, null)),
-            new PolyDrawer(PolyDrawer.TEXTURE_PAINT, SubtreeDrawer.Extractor.matches(null, RigidBody.class, null)),
-            new VoxelDrawer(),
-            new SensorReadingsSectorDrawer(),
-            new LidarDrawer()
-        )
-    );
-  }
-
-  public static Drawer miniWorld() {
-    return Drawer.transform(
-        new AllRobotFollower(5, 4),
-        Drawer.of(
-            new PolyDrawer(SubtreeDrawer.Extractor.matches(null, RigidBody.class, null)),
-            new VoxelDrawer()
-        )
-    );
-  }
-
-  public static Drawer signalAndSpectrum(int robotIndex, double windowT, double minF, double maxF, int nBins, String title, Supplier<Function<Snapshot, Double>> functionSupplier) {
-    return Drawer.of(
-        Drawer.clip(
-            BoundingBox.of(0d, 0d, 1d, .5d),
-            Drawer.of(
-                Drawer.clear(),
-                new SignalDrawer(
-                    SubtreeDrawer.Extractor.matches(RobotShape.class, Robot.class, robotIndex),
-                    functionSupplier.get(),
-                    windowT
-                ),
-                Drawer.text(title)
-            )
-        ),
-        Drawer.clip(
-            BoundingBox.of(0d, 0.5d, 1d, 1d),
-            Drawer.of(
-                Drawer.clear(),
-                new SpectrumDrawer(
-                    SubtreeDrawer.Extractor.matches(RobotShape.class, Robot.class, robotIndex),
-                    functionSupplier.get(),
-                    windowT, minF, maxF, nBins
-                )
-            )
-        )
-    );
-  }
-
-  public static Drawer spectra(int robotIndex, double windowT, double minF, double maxF, int nBins) {
-    return Drawer.of(
-        Drawer.clip(
-            BoundingBox.of(0d, 0d, .333d, 1d),
-            signalAndSpectrum(
-                robotIndex, windowT, minF, maxF, nBins, "vx",
-                () -> BehaviorUtils.voxelPolyGrid()
-                    .andThen(BehaviorUtils::getCentralElement)
-                    .andThen(p -> p.getLinearVelocity().x)
-            )
-        ),
-        Drawer.clip(
-            BoundingBox.of(0.333d, 0d, .666d, 1d),
-            signalAndSpectrum(
-                robotIndex, windowT, minF, maxF, nBins, "vy",
-                () -> BehaviorUtils.voxelPolyGrid()
-                    .andThen(BehaviorUtils::getCentralElement)
-                    .andThen(p -> p.getLinearVelocity().y)
-            )
-        ),
-        Drawer.clip(
-            BoundingBox.of(0.666d, 0d, 1d, 1d),
-            signalAndSpectrum(
-                robotIndex, windowT, minF, maxF, nBins, "angle",
-                () -> BehaviorUtils.voxelPolyGrid()
-                    .andThen(BehaviorUtils::getCentralElement)
-                    .andThen(VoxelPoly::getAngle)
-            )
-        )
-    );
-  }
-
-=======
->>>>>>> dd3a69e5
   public static Drawer basic(String string) {
     return Drawer.of(
         Drawer.clear(),
