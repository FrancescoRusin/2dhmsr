/*
 * Copyright (C) 2021 Eric Medvet <eric.medvet@gmail.com> (as Eric Medvet <eric.medvet@gmail.com>)
 *
 * This program is free software: you can redistribute it and/or modify it
 * under the terms of the GNU General Public License as published by
 * the Free Software Foundation, either version 3 of the License, or
 * (at your option) any later version.
 *
 * This program is distributed in the hope that it will be useful, but
 * WITHOUT ANY WARRANTY; without even the implied warranty of
 * MERCHANTABILITY or FITNESS FOR A PARTICULAR PURPOSE.
 * See the GNU General Public License for more details.
 *
 * You should have received a copy of the GNU General Public License
 * along with this program.  If not, see <http://www.gnu.org/licenses/>.
 */

package it.units.erallab.hmsrobots.viewers.drawers;

import it.units.erallab.hmsrobots.behavior.BehaviorUtils;
import it.units.erallab.hmsrobots.core.geometry.BoundingBox;
import it.units.erallab.hmsrobots.core.objects.Ground;
import it.units.erallab.hmsrobots.core.objects.Robot;
import it.units.erallab.hmsrobots.core.snapshots.MLPState;
import it.units.erallab.hmsrobots.core.snapshots.RobotShape;
import it.units.erallab.hmsrobots.core.snapshots.Snapshot;
import it.units.erallab.hmsrobots.core.snapshots.VoxelPoly;
import it.units.erallab.hmsrobots.tasks.devolocomotion.DistanceBasedDevoLocomotion;
import it.units.erallab.hmsrobots.viewers.AllRobotFollower;

import java.util.Set;
import java.util.function.Function;
import java.util.function.Supplier;

public class Drawers {
  private Drawers() {
  }

  public static Drawer basic(String string) {
    return Drawer.of(
        Drawer.clear(),
        world(),
        new InfoDrawer(string)
    );
  }

  public static Drawer basic() {
    return basic("");
  }

  public static Drawer basicWithMiniWorld(String string) {
    return Drawer.of(
        Drawer.clear(),
        world(),
        Drawer.clip(
            BoundingBox.of(0.5d, 0.01d, 0.95d, 0.2d),
            miniWorld()
        ),
        new InfoDrawer(string)
    );
  }

  public static Drawer basicWithMiniWorld() {
    return basicWithMiniWorld("");
  }

  public static Drawer basicWithMiniWorldAndBrain(String string) {
    return Drawer.of(
        Drawer.clip(
            BoundingBox.of(0d, 0d, 1d, 0.5d),
            Drawers.basicWithMiniWorld()
        ),
        Drawer.clip(
            BoundingBox.of(0d, 0.5d, 1d, 1d),
            Drawer.of(
                Drawer.clear(),
                new MLPDrawer(SubtreeDrawer.Extractor.matches(MLPState.class, null, null), 15d,
                    Set.of(
                        MLPDrawer.Part.ACTIVATION_VALUES,
                        MLPDrawer.Part.WEIGHTS,
                        MLPDrawer.Part.LEGEND,
                        MLPDrawer.Part.T_AXIS,
                        MLPDrawer.Part.STRUCTURE_AXIS,
                        MLPDrawer.Part.HISTOGRAM
                    )
                )
            )
        )
    );
  }

  public static Drawer basicWithMiniWorldAndBrainUsage(String string) {
    return Drawer.of(
        Drawer.clip(
            BoundingBox.of(0d, 0d, 1d, 0.5d),
            Drawers.basicWithMiniWorld()
        ),
        Drawer.clip(
            BoundingBox.of(0d, 0.5d, 1d, 1d),
            Drawer.of(
                Drawer.clear(),
                new MLPDrawer(SubtreeDrawer.Extractor.matches(MLPState.class, null, null), 15d,
                    Set.of(
                        MLPDrawer.Part.ACTIVATION_VALUES,
                        MLPDrawer.Part.WEIGHTS,
                        MLPDrawer.Part.VARIANCE_AND_WEIGHTS,
                        MLPDrawer.Part.LEGEND,
                        MLPDrawer.Part.T_AXIS,
                        MLPDrawer.Part.STRUCTURE_AXIS,
                        MLPDrawer.Part.HISTOGRAM
                    )
                )
            )
        )
    );
  }

  public static Drawer basicWithMiniWorldAndFootprintsAndPosture(String string) {
    return Drawer.of(
        Drawer.clear(),
        Drawer.clip(
            BoundingBox.of(0d, 0.0d, 1d, 0.5d),
            Drawer.of(
                world(),
                Drawer.clip(
                    BoundingBox.of(0.5d, 0.01d, 0.95d, 0.2d),
                    miniWorld()
                )
            )
        ),
        Drawer.clip(
            BoundingBox.of(0d, 0.5d, 1d, 1d),
            footprintsAndPosture(0, 5, 4, 8)
        ),
        new InfoDrawer(string)
    );
  }

  public static Drawer basicWithMiniWorldAndSpectra(String string) {
    return Drawer.of(
        Drawer.clear(),
        Drawer.clip(
            BoundingBox.of(0d, 0.0d, 1d, 0.5d),
            Drawer.of(
                world(),
                Drawer.clip(
                    BoundingBox.of(0.5d, 0.01d, 0.95d, 0.2d),
                    miniWorld()
                )
            )
        ),
        Drawer.clip(
            BoundingBox.of(0d, 0.5d, 1d, 1d),
            spectra(0, 5, 0, 2, 8)
        ),
        new InfoDrawer(string)
    );
  }

  public static Drawer footprintsAndPosture(int robotIndex, double windowT, int nFootprint, int nPosture) {
    return Drawer.of(
        Drawer.clip(
<<<<<<< HEAD
            BoundingBox.of(0d, 0d, 1d, 0.5d),
            Drawers.basicWithMiniWorld(string)
=======
            BoundingBox.of(0d, 0.0d, .666d, 1d),
            new FootprintDrawer(
                SubtreeDrawer.Extractor.matches(RobotShape.class, Robot.class, robotIndex),
                windowT,
                nFootprint
            )
>>>>>>> a0139cb7
        ),
        Drawer.clip(
            BoundingBox.of(0.666d, 0.0d, 1d, 1d),
            new PostureDrawer(
                SubtreeDrawer.Extractor.matches(RobotShape.class, Robot.class, robotIndex),
                windowT,
                nPosture,
                true
            )
        )
    );
  }

  public static Drawer miniWorld() {
    return Drawer.transform(
        new AllRobotFollower(5, 4),
        Drawer.of(
            new PolyDrawer(SubtreeDrawer.Extractor.matches(null, Ground.class, null)),
            new VoxelDrawer()
        )
    );
  }

  public static Drawer signalAndSpectrum(
      int robotIndex,
      double windowT,
      double minF,
      double maxF,
      int nBins,
      String title,
      Supplier<Function<Snapshot, Double>> functionSupplier
  ) {
    return Drawer.of(
        Drawer.clip(
<<<<<<< HEAD
            BoundingBox.of(0d, 0d, 1d, 0.5d),
            Drawers.basicWithMiniWorld(string)
=======
            BoundingBox.of(0d, 0d, 1d, .5d),
            Drawer.of(
                Drawer.clear(),
                new SignalDrawer(
                    SubtreeDrawer.Extractor.matches(RobotShape.class, Robot.class, robotIndex),
                    functionSupplier.get(),
                    windowT
                ),
                Drawer.text(title)
            )
>>>>>>> a0139cb7
        ),
        Drawer.clip(
            BoundingBox.of(0d, 0.5d, 1d, 1d),
            Drawer.of(
                Drawer.clear(),
                new SpectrumDrawer(
                    SubtreeDrawer.Extractor.matches(RobotShape.class, Robot.class, robotIndex),
                    functionSupplier.get(),
                    windowT, minF, maxF, nBins
                )
            )
        )
    );
  }

  public static Drawer spectra(int robotIndex, double windowT, double minF, double maxF, int nBins) {
    return Drawer.of(
        Drawer.clip(
            BoundingBox.of(0d, 0d, .333d, 1d),
            signalAndSpectrum(
                robotIndex, windowT, minF, maxF, nBins, "vx",
                () -> BehaviorUtils.voxelPolyGrid()
                    .andThen(BehaviorUtils::getCentralElement)
                    .andThen(p -> p.getLinearVelocity().x())
            )
        ),
        Drawer.clip(
            BoundingBox.of(0.333d, 0d, .666d, 1d),
            signalAndSpectrum(
                robotIndex, windowT, minF, maxF, nBins, "vy",
                () -> BehaviorUtils.voxelPolyGrid()
                    .andThen(BehaviorUtils::getCentralElement)
                    .andThen(p -> p.getLinearVelocity().y())
            )
        ),
        Drawer.clip(
            BoundingBox.of(0.666d, 0d, 1d, 1d),
            signalAndSpectrum(
                robotIndex, windowT, minF, maxF, nBins, "angle",
                () -> BehaviorUtils.voxelPolyGrid()
                    .andThen(BehaviorUtils::getCentralElement)
                    .andThen(VoxelPoly::getAngle)
            )
        )
    );
  }

  public static Drawer world() {
    return Drawer.transform(
        new AllRobotFollower(1.5d, 2),
        Drawer.of(
            new TargetDrawer(SubtreeDrawer.Extractor.matches(
                null,
                DistanceBasedDevoLocomotion.CurrentTarget.class,
                null
            )),
            new PolyDrawer(PolyDrawer.TEXTURE_PAINT, SubtreeDrawer.Extractor.matches(null, Ground.class, null)),
            new VoxelDrawer(),
            new SensorReadingsSectorDrawer(),
            new LidarDrawer()
        )
    );
  }

}<|MERGE_RESOLUTION|>--- conflicted
+++ resolved
@@ -160,17 +160,12 @@
   public static Drawer footprintsAndPosture(int robotIndex, double windowT, int nFootprint, int nPosture) {
     return Drawer.of(
         Drawer.clip(
-<<<<<<< HEAD
-            BoundingBox.of(0d, 0d, 1d, 0.5d),
-            Drawers.basicWithMiniWorld(string)
-=======
             BoundingBox.of(0d, 0.0d, .666d, 1d),
             new FootprintDrawer(
                 SubtreeDrawer.Extractor.matches(RobotShape.class, Robot.class, robotIndex),
                 windowT,
                 nFootprint
             )
->>>>>>> a0139cb7
         ),
         Drawer.clip(
             BoundingBox.of(0.666d, 0.0d, 1d, 1d),
@@ -205,10 +200,6 @@
   ) {
     return Drawer.of(
         Drawer.clip(
-<<<<<<< HEAD
-            BoundingBox.of(0d, 0d, 1d, 0.5d),
-            Drawers.basicWithMiniWorld(string)
-=======
             BoundingBox.of(0d, 0d, 1d, .5d),
             Drawer.of(
                 Drawer.clear(),
@@ -219,7 +210,6 @@
                 ),
                 Drawer.text(title)
             )
->>>>>>> a0139cb7
         ),
         Drawer.clip(
             BoundingBox.of(0d, 0.5d, 1d, 1d),
