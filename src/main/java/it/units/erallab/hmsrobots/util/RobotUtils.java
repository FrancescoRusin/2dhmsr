--- conflicted
+++ resolved
@@ -34,74 +34,6 @@
  */
 public class RobotUtils {
 
-<<<<<<< HEAD
-  private final static Map<String, Function<GridPosition, Sensor>> PREDEFINED_SENSORS = new TreeMap<>(Map.ofEntries(
-      Map.entry("t", p -> new Average(new Touch(), 0.25)),
-      Map.entry("a", p -> new SoftNormalization(new AreaRatio())),
-      Map.entry("r", p -> new SoftNormalization(new Angle())),
-      Map.entry("vx", p -> new SoftNormalization(new Average(new Velocity(true, 8d, Velocity.Axis.X), 0.5))),
-      Map.entry("vy", p -> new SoftNormalization(new Average(new Velocity(true, 8d, Velocity.Axis.Y), 0.5))),
-      Map.entry("vxy", p -> new SoftNormalization(new Average(new Velocity(true, 8d, Velocity.Axis.X, Velocity.Axis.Y), 0.5))),
-      Map.entry("ax", p -> new SoftNormalization(new Trend(new Velocity(true, 4d, Velocity.Axis.X), 0.5))),
-      Map.entry("ay", p -> new SoftNormalization(new Trend(new Velocity(true, 4d, Velocity.Axis.Y), 0.5))),
-      Map.entry("axy", p -> new SoftNormalization(new Trend(new Velocity(true, 4d, Velocity.Axis.X, Velocity.Axis.Y), 0.5))),
-      Map.entry("px", p -> new Constant((double) p.x / ((double) p.width - 1d))),
-      Map.entry("py", p -> new Constant((double) p.y / ((double) p.height - 1d))),
-      Map.entry("m", p -> new Malfunction()),
-      Map.entry("cpg", p -> new Normalization(new TimeFunction(t -> Math.sin(2 * Math.PI * -1 * t), -1, 1))),
-      Map.entry("l5", p -> new Normalization(new Lidar(10d, Map.of(lidarSide((double) p.x / ((double) p.width - 1d), (double) p.y / ((double) p.height - 1d)), 5)))),
-      Map.entry("l1", p -> new Normalization(new Lidar(10d, Map.of(lidarSide((double) p.x / ((double) p.width - 1d), (double) p.y / ((double) p.height - 1d)), 1)))),
-      Map.entry("lf5", p -> createLidar(p, 5, 1))
-  ));
-
-  private static class GridPosition {
-    final int x;
-    final int y;
-    final int width;
-    final int height;
-
-    public GridPosition(int x, int y, int width, int height) {
-      this.x = x;
-      this.y = y;
-      this.width = width;
-      this.height = height;
-    }
-  }
-
-  private static Lidar createLidar(GridPosition gridPosition, int numberOfRays, int l) {
-    double voxelSize = 3;
-    double verticalDistance = gridPosition.y + 0.5;
-    double horizontalDistanceFromBodyEnd = gridPosition.x + 0.5;
-    if (gridPosition.x >= gridPosition.width / 2) {
-      horizontalDistanceFromBodyEnd = gridPosition.width - horizontalDistanceFromBodyEnd;
-    }
-    double maxHorizontalDistance = 2 * l * gridPosition.width + horizontalDistanceFromBodyEnd;
-    double minHorizontalDistance = l * gridPosition.width + horizontalDistanceFromBodyEnd;
-    double rayLength = voxelSize * Math.sqrt(maxHorizontalDistance * maxHorizontalDistance + verticalDistance * verticalDistance);
-    double startAngle = 3 * Math.PI / 2 - Math.atan(minHorizontalDistance / verticalDistance);
-    double endAngle = 3 * Math.PI / 2 - Math.atan(maxHorizontalDistance / verticalDistance);
-    if (gridPosition.x >= gridPosition.width / 2) {
-      startAngle = Math.PI - startAngle;
-      endAngle = Math.PI - endAngle;
-    }
-    return new Lidar(rayLength, startAngle, endAngle, numberOfRays);
-  }
-
-  private static Lidar.Side lidarSide(double x, double y) {
-    if (y > x && y > (1 - x)) {
-      return Lidar.Side.N;
-    }
-    if (y >= x && y <= (1 - x)) {
-      return Lidar.Side.W;
-    }
-    if (y < x && y < (1 - x)) {
-      return Lidar.Side.S;
-    }
-    return Lidar.Side.E;
-  }
-
-
-=======
   private final static Map<String, BiFunction<Double, Double, Sensor>> PREDEFINED_SENSORS = new TreeMap<>(Map.ofEntries(
       Map.entry("t", (x, y) -> new Average(new Touch(), 0.25)),
       Map.entry("a", (x, y) -> new SoftNormalization(new AreaRatio())),
@@ -126,7 +58,6 @@
       Map.entry("l1", (x, y) -> new Normalization(new Lidar(10d, Map.of(lidarSide(x, y), 1))))
   ));
 
->>>>>>> a0139cb7
   private RobotUtils() {
   }
 
@@ -202,26 +133,6 @@
     if ((params = params(spineTouch, name)) != null) {
       final Map<String, String> pars = params;
       double noiseSigma = Double.parseDouble(params.get("noiseSigma"));
-<<<<<<< HEAD
-      return body -> Grid.create(body.getW(), body.getH(),
-          (x, y) -> {
-            if (!body.get(x, y)) {
-              return null;
-            }
-            return new SensingVoxel(
-                Utils.ofNonNull(
-                    sensor("a", x, y, body),
-                    sensor("m", x, y, body, pars.get("malfunction").equals("t")),
-                    sensor("t", x, y, body, y == 0),
-                    sensor("vxy", x, y, body, y == body.getH() - 1),
-                    sensor("cpg", x, y, body, x == body.getW() - 1 && y == body.getH() - 1 && pars.get("cpg").equals("t"))
-                ).stream()
-                    .map(s -> noiseSigma == 0 ? s : new Noisy(s, noiseSigma, 0))
-                    .collect(Collectors.toList())
-            );
-          }
-      );
-=======
       return body -> Grid.create(body.getW(), body.getH(), (x, y) -> {
         if (!body.get(x, y)) {
           return null;
@@ -234,32 +145,10 @@
             sensor("cpg", x, y, body, x == body.getW() - 1 && y == body.getH() - 1 && pars.get("cpg").equals("t"))
         ).stream().map(s -> noiseSigma == 0 ? s : new Noisy(s, noiseSigma, 0)).toList());
       });
->>>>>>> a0139cb7
     }
     if ((params = params(spineTouchSighted, name)) != null) {
       final Map<String, String> pars = params;
       double noiseSigma = Double.parseDouble(params.get("noiseSigma"));
-<<<<<<< HEAD
-      return body -> Grid.create(body.getW(), body.getH(),
-          (x, y) -> {
-            if (!body.get(x, y)) {
-              return null;
-            }
-            return new SensingVoxel(
-                Utils.ofNonNull(
-                    sensor("a", x, y, body),
-                    sensor("m", x, y, body, pars.get("malfunction").equals("t")),
-                    sensor("t", x, y, body, y == 0),
-                    sensor("vxy", x, y, body, y == body.getH() - 1),
-                    sensor("cpg", x, y, body, x == body.getW() - 1 && y == body.getH() - 1 && pars.get("cpg").equals("t")),
-                    sensor("l5", x, y, body, x == body.getW() - 1)
-                ).stream()
-                    .map(s -> noiseSigma == 0 ? s : new Noisy(s, noiseSigma, 0))
-                    .collect(Collectors.toList())
-            );
-          }
-      );
-=======
       return body -> Grid.create(body.getW(), body.getH(), (x, y) -> {
         if (!body.get(x, y)) {
           return null;
@@ -273,7 +162,6 @@
             sensor("l5", x, y, body, x == body.getW() - 1)
         ).stream().map(s -> noiseSigma == 0 ? s : new Noisy(s, noiseSigma, 0)).toList());
       });
->>>>>>> a0139cb7
     }
     if ((params = params(uniform, name)) != null) {
       final Map<String, String> pars = params;
@@ -306,20 +194,6 @@
     throw new IllegalArgumentException(String.format("Unknown sensorizing function name: %s", name));
   }
 
-<<<<<<< HEAD
-  public static Sensor sensor(String name, int x, int y, Grid<Boolean> body) {
-    return sensor(name, x, y, body, true);
-  }
-
-  public static Sensor sensor(String name, int x, int y, Grid<Boolean> body, boolean condition) {
-    if (!condition) {
-      return null;
-    }
-    return PREDEFINED_SENSORS.get(name).apply(new GridPosition(x, y, body.getW(), body.getH()));
-  }
-
-=======
->>>>>>> a0139cb7
   public static Grid<Boolean> buildShape(String name) {
     String box = "(box|worm)-(?<w>\\d+)x(?<h>\\d+)";
     String biped = "biped-(?<w>\\d+)x(?<h>\\d+)";
