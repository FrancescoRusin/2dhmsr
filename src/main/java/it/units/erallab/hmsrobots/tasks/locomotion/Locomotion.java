/*
 * Copyright (C) 2021 Eric Medvet <eric.medvet@gmail.com> (as Eric Medvet <eric.medvet@gmail.com>)
 *
 * This program is free software: you can redistribute it and/or modify it
 * under the terms of the GNU General Public License as published by
 * the Free Software Foundation, either version 3 of the License, or
 * (at your option) any later version.
 *
 * This program is distributed in the hope that it will be useful, but
 * WITHOUT ANY WARRANTY; without even the implied warranty of
 * MERCHANTABILITY or FITNESS FOR A PARTICULAR PURPOSE.
 * See the GNU General Public License for more details.
 *
 * You should have received a copy of the GNU General Public License
 * along with this program.  If not, see <http://www.gnu.org/licenses/>.
 */
package it.units.erallab.hmsrobots.tasks.locomotion;

import it.units.erallab.hmsrobots.core.controllers.CentralizedSensing;
import it.units.erallab.hmsrobots.core.controllers.Controller;
import it.units.erallab.hmsrobots.core.controllers.StatefulNN;
import it.units.erallab.hmsrobots.core.controllers.TimedRealFunction;
import it.units.erallab.hmsrobots.core.controllers.snndiscr.QuantizedMultilayerSpikingNetworkWithConverters;
import it.units.erallab.hmsrobots.core.geometry.BoundingBox;
import it.units.erallab.hmsrobots.core.objects.Ground;
import it.units.erallab.hmsrobots.core.objects.Robot;
import it.units.erallab.hmsrobots.core.objects.WorldObject;
import it.units.erallab.hmsrobots.core.snapshots.MLPState;
import it.units.erallab.hmsrobots.core.snapshots.SnapshotListener;
import it.units.erallab.hmsrobots.tasks.AbstractTask;
import it.units.erallab.hmsrobots.util.Grid;
import it.units.erallab.hmsrobots.util.Utils;
import org.apache.commons.lang3.time.StopWatch;
import org.dyn4j.dynamics.Body;
import org.dyn4j.dynamics.Settings;
import org.dyn4j.geometry.Vector2;
import org.dyn4j.world.World;

import java.util.*;
import java.util.concurrent.TimeUnit;
import java.util.stream.IntStream;

public class Locomotion extends AbstractTask<Robot, Outcome> {

  public final static double INITIAL_PLACEMENT_X_GAP = 1d;
  public final static double INITIAL_PLACEMENT_Y_GAP = 1d;
  public final static double TERRAIN_BORDER_HEIGHT = 100d;
  public static final int TERRAIN_LENGTH = 2000;
  public static final double TERRAIN_BORDER_WIDTH = 10d;

  private final double finalT;
  private final double[][] groundProfile;
  private final double initialPlacement;

  public Locomotion(double finalT, double[][] groundProfile, Settings settings) {
    this(finalT, groundProfile, groundProfile[0][1] + INITIAL_PLACEMENT_X_GAP, settings);
  }

  public Locomotion(double finalT, double[][] groundProfile, double initialPlacement, Settings settings) {
    super(settings);
    this.finalT = finalT;
    this.groundProfile = groundProfile;
    this.initialPlacement = initialPlacement;
  }

<<<<<<< HEAD
  @Override
  public Outcome apply(Robot<?> robot, SnapshotListener listener) {
    StopWatch stopWatch = StopWatch.createStarted();
    //init world
    World world = new World();
    world.setSettings(settings);
    List<WorldObject> worldObjects = new ArrayList<>();
    Ground ground = new Ground(groundProfile[0], groundProfile[1]);
    ground.addTo(world);
    worldObjects.add(ground);
    robot.reset();
    //position robot: translate on x
    BoundingBox boundingBox = robot.boundingBox();
    robot.translate(new Vector2(initialPlacement - boundingBox.min.x, 0));
    //translate on y
    double minYGap = robot.getVoxels().values().stream()
        .filter(Objects::nonNull)
        .mapToDouble(v -> v.boundingBox().min.y - ground.yAt(v.getCenter().x))
        .min().orElse(0d);
    robot.translate(new Vector2(0, INITIAL_PLACEMENT_Y_GAP - minYGap));
    //get initial x
    double initCenterX = robot.getCenter().x;
    //add robot to world
    robot.addTo(world);
    worldObjects.add(robot);
    //run
    Map<Double, Outcome.Observation> observations = new HashMap<>((int) Math.ceil(finalT / settings.getStepFrequency()));
    double t = 0d;
    while (t < finalT) {
      t = AbstractTask.updateWorld(t, settings.getStepFrequency(), world, worldObjects, listener);
      observations.put(t, new Outcome.Observation(
          getMLPState(robot),
          Grid.create(robot.getVoxels(), v -> v == null ? null : v.getVoxelPoly()),
          ground.yAt(robot.getCenter().x),
          (double) stopWatch.getTime(TimeUnit.MILLISECONDS) / 1000d
      ));
    }
    stopWatch.stop();
    //prepare outcome
    return new Outcome(observations);
  }

  private static MLPState getMLPState(Robot<?> robot) {
    Controller<?> controller = robot.getController();
    if (!(controller instanceof CentralizedSensing)) {
      return null;
    }
    TimedRealFunction controllerFunction = ((CentralizedSensing) controller).getFunction();
    if (!(controllerFunction instanceof StatefulNN)) {
      return null;
    }
    StatefulNN snn = (StatefulNN) controllerFunction;
    return snn.getState();
  }

  private static double[][] randomTerrain(int n, double length, double peak, double borderHeight, Random random) {
    double[] xs = new double[n + 2];
    double[] ys = new double[n + 2];
    xs[0] = 0d;
    xs[n + 1] = length;
    ys[0] = borderHeight;
    ys[n + 1] = borderHeight;
    for (int i = 1; i < n + 1; i++) {
      xs[i] = 1 + (double) (i - 1) * (length - 2d) / (double) n;
      ys[i] = random.nextDouble() * peak;
    }
    return new double[][]{xs, ys};
  }

=======
>>>>>>> a0139cb7
  public static double[][] createTerrain(String name) {
    String flat = "flat";
    String flatWithStart = "flatWithStart-(?<seed>[0-9]+)";
    String hilly = "hilly-(?<h>[0-9]+(\\.[0-9]+)?)-(?<w>[0-9]+(\\.[0-9]+)?)-(?<seed>[0-9]+)";
    String steppy = "steppy-(?<h>[0-9]+(\\.[0-9]+)?)-(?<w>[0-9]+(\\.[0-9]+)?)-(?<seed>[0-9]+)";
    String downhill = "downhill-(?<angle>[0-9]+(\\.[0-9]+)?)";
    String uphill = "uphill-(?<angle>[0-9]+(\\.[0-9]+)?)";
    Map<String, String> params;
    //noinspection UnusedAssignment
    if ((params = Utils.params(flat, name)) != null) {
      return new double[][]{
          new double[]{0, TERRAIN_BORDER_WIDTH, TERRAIN_LENGTH - TERRAIN_BORDER_WIDTH, TERRAIN_LENGTH},
          new double[]{TERRAIN_BORDER_HEIGHT, 5, 5, TERRAIN_BORDER_HEIGHT}
      };
    }
    if ((params = Utils.params(flatWithStart, name)) != null) {
      Random random = new Random(Integer.parseInt(params.get("seed")));
      IntStream.range(0, random.nextInt(10) + 10)
          .forEach(i -> random.nextDouble()); //it looks like that otherwise the 1st double of nextDouble() is always around 0.73...
      double angle = Math.PI / 18d * (random.nextDouble() * 2d - 1d);
      double startLength = it.units.erallab.hmsrobots.core.objects.Voxel.SIDE_LENGTH * 8d;
      return new double[][]{
          new double[]{
              0, TERRAIN_BORDER_WIDTH,
              TERRAIN_BORDER_WIDTH + startLength, TERRAIN_LENGTH - TERRAIN_BORDER_WIDTH, TERRAIN_LENGTH
          },
          new double[]{
              TERRAIN_BORDER_HEIGHT, 5 + startLength * Math.sin(angle),
              5, 5, TERRAIN_BORDER_HEIGHT
          }
      };
    }
    if ((params = Utils.params(hilly, name)) != null) {
      double h = Double.parseDouble(params.get("h"));
      double w = Double.parseDouble(params.get("w"));
      Random random = new Random(Integer.parseInt(params.get("seed")));
      List<Double> xs = new ArrayList<>(List.of(0d, TERRAIN_BORDER_WIDTH));
      List<Double> ys = new ArrayList<>(List.of(TERRAIN_BORDER_HEIGHT, 0d));
      while (xs.get(xs.size() - 1) < TERRAIN_LENGTH - TERRAIN_BORDER_WIDTH) {
        xs.add(xs.get(xs.size() - 1) + Math.max(1d, (random.nextGaussian() * 0.25 + 1) * w));
        ys.add(ys.get(ys.size() - 1) + random.nextGaussian() * h);
      }
      xs.addAll(List.of(xs.get(xs.size() - 1) + TERRAIN_BORDER_WIDTH));
      ys.addAll(List.of(TERRAIN_BORDER_HEIGHT));
      return new double[][]{
          xs.stream().mapToDouble(d -> d).toArray(),
          ys.stream().mapToDouble(d -> d).toArray()
      };
    }
    if ((params = Utils.params(steppy, name)) != null) {
      double h = Double.parseDouble(params.get("h"));
      double w = Double.parseDouble(params.get("w"));
      Random random = new Random(Integer.parseInt(params.get("seed")));
      List<Double> xs = new ArrayList<>(List.of(0d, TERRAIN_BORDER_WIDTH));
      List<Double> ys = new ArrayList<>(List.of(TERRAIN_BORDER_HEIGHT, 0d));
      while (xs.get(xs.size() - 1) < TERRAIN_LENGTH - TERRAIN_BORDER_WIDTH) {
        xs.add(xs.get(xs.size() - 1) + Math.max(1d, (random.nextGaussian() * 0.25 + 1) * w));
        xs.add(xs.get(xs.size() - 1) + 0.5d);
        ys.add(ys.get(ys.size() - 1));
        ys.add(ys.get(ys.size() - 1) + random.nextGaussian() * h);
      }
      xs.addAll(List.of(xs.get(xs.size() - 1) + TERRAIN_BORDER_WIDTH));
      ys.addAll(List.of(TERRAIN_BORDER_HEIGHT));
      return new double[][]{
          xs.stream().mapToDouble(d -> d).toArray(),
          ys.stream().mapToDouble(d -> d).toArray()
      };
    }
    if ((params = Utils.params(downhill, name)) != null) {
      double angle = Double.parseDouble(params.get("angle"));
      double dY = (TERRAIN_LENGTH - 2 * TERRAIN_BORDER_WIDTH) * Math.sin(angle / 180 * Math.PI);
      return new double[][]{
          new double[]{0, TERRAIN_BORDER_WIDTH, TERRAIN_LENGTH - TERRAIN_BORDER_WIDTH, TERRAIN_LENGTH},
          new double[]{TERRAIN_BORDER_HEIGHT + dY, 5 + dY, 5, TERRAIN_BORDER_HEIGHT}
      };
    }
    if ((params = Utils.params(uphill, name)) != null) {
      double angle = Double.parseDouble(params.get("angle"));
      double dY = (TERRAIN_LENGTH - 2 * TERRAIN_BORDER_WIDTH) * Math.sin(angle / 180 * Math.PI);
      return new double[][]{
          new double[]{0, TERRAIN_BORDER_WIDTH, TERRAIN_LENGTH - TERRAIN_BORDER_WIDTH, TERRAIN_LENGTH},
          new double[]{TERRAIN_BORDER_HEIGHT, 5, 5 + dY, TERRAIN_BORDER_HEIGHT + dY}
      };
    }
    throw new IllegalArgumentException(String.format("Unknown terrain name: %s", name));
  }

  private static double[][] randomTerrain(int n, double length, double peak, double borderHeight, Random random) {
    double[] xs = new double[n + 2];
    double[] ys = new double[n + 2];
    xs[0] = 0d;
    xs[n + 1] = length;
    ys[0] = borderHeight;
    ys[n + 1] = borderHeight;
    for (int i = 1; i < n + 1; i++) {
      xs[i] = 1 + (double) (i - 1) * (length - 2d) / (double) n;
      ys[i] = random.nextDouble() * peak;
    }
    return new double[][]{xs, ys};
  }

  @Override
  public Outcome apply(Robot robot, SnapshotListener listener) {
    StopWatch stopWatch = StopWatch.createStarted();
    //init world
    World<Body> world = new World<>();
    world.setSettings(settings);
    List<WorldObject> worldObjects = new ArrayList<>();
    Ground ground = new Ground(groundProfile[0], groundProfile[1]);
    ground.addTo(world);
    worldObjects.add(ground);
    robot.reset();
    //position robot: translate on x
    BoundingBox boundingBox = robot.boundingBox();
    robot.translate(new Vector2(initialPlacement - boundingBox.min().x(), 0));
    //translate on y
    double minYGap = robot.getVoxels().values().stream()
        .filter(Objects::nonNull)
        .mapToDouble(v -> v.boundingBox().min().y() - ground.yAt(v.center().x()))
        .min().orElse(0d);
    robot.translate(new Vector2(0, INITIAL_PLACEMENT_Y_GAP - minYGap));
    //get initial x
    double initCenterX = robot.center().x();
    //add robot to world
    robot.addTo(world);
    worldObjects.add(robot);
    //run
    Map<Double, Outcome.Observation> observations = new HashMap<>((int) Math.ceil(finalT / settings.getStepFrequency()));
    double t = 0d;
    while (t < finalT) {
      t = AbstractTask.updateWorld(t, settings.getStepFrequency(), world, worldObjects, listener);
      observations.put(t, new Outcome.Observation(
          Grid.create(robot.getVoxels(), v -> v == null ? null : v.getVoxelPoly()),
          ground.yAt(robot.center().x()),
          (double) stopWatch.getTime(TimeUnit.MILLISECONDS) / 1000d
      ));
    }
    stopWatch.stop();
    //prepare outcome
    return new Outcome(observations);
  }
}<|MERGE_RESOLUTION|>--- conflicted
+++ resolved
@@ -16,16 +16,10 @@
  */
 package it.units.erallab.hmsrobots.tasks.locomotion;
 
-import it.units.erallab.hmsrobots.core.controllers.CentralizedSensing;
-import it.units.erallab.hmsrobots.core.controllers.Controller;
-import it.units.erallab.hmsrobots.core.controllers.StatefulNN;
-import it.units.erallab.hmsrobots.core.controllers.TimedRealFunction;
-import it.units.erallab.hmsrobots.core.controllers.snndiscr.QuantizedMultilayerSpikingNetworkWithConverters;
 import it.units.erallab.hmsrobots.core.geometry.BoundingBox;
 import it.units.erallab.hmsrobots.core.objects.Ground;
 import it.units.erallab.hmsrobots.core.objects.Robot;
 import it.units.erallab.hmsrobots.core.objects.WorldObject;
-import it.units.erallab.hmsrobots.core.snapshots.MLPState;
 import it.units.erallab.hmsrobots.core.snapshots.SnapshotListener;
 import it.units.erallab.hmsrobots.tasks.AbstractTask;
 import it.units.erallab.hmsrobots.util.Grid;
@@ -63,78 +57,6 @@
     this.initialPlacement = initialPlacement;
   }
 
-<<<<<<< HEAD
-  @Override
-  public Outcome apply(Robot<?> robot, SnapshotListener listener) {
-    StopWatch stopWatch = StopWatch.createStarted();
-    //init world
-    World world = new World();
-    world.setSettings(settings);
-    List<WorldObject> worldObjects = new ArrayList<>();
-    Ground ground = new Ground(groundProfile[0], groundProfile[1]);
-    ground.addTo(world);
-    worldObjects.add(ground);
-    robot.reset();
-    //position robot: translate on x
-    BoundingBox boundingBox = robot.boundingBox();
-    robot.translate(new Vector2(initialPlacement - boundingBox.min.x, 0));
-    //translate on y
-    double minYGap = robot.getVoxels().values().stream()
-        .filter(Objects::nonNull)
-        .mapToDouble(v -> v.boundingBox().min.y - ground.yAt(v.getCenter().x))
-        .min().orElse(0d);
-    robot.translate(new Vector2(0, INITIAL_PLACEMENT_Y_GAP - minYGap));
-    //get initial x
-    double initCenterX = robot.getCenter().x;
-    //add robot to world
-    robot.addTo(world);
-    worldObjects.add(robot);
-    //run
-    Map<Double, Outcome.Observation> observations = new HashMap<>((int) Math.ceil(finalT / settings.getStepFrequency()));
-    double t = 0d;
-    while (t < finalT) {
-      t = AbstractTask.updateWorld(t, settings.getStepFrequency(), world, worldObjects, listener);
-      observations.put(t, new Outcome.Observation(
-          getMLPState(robot),
-          Grid.create(robot.getVoxels(), v -> v == null ? null : v.getVoxelPoly()),
-          ground.yAt(robot.getCenter().x),
-          (double) stopWatch.getTime(TimeUnit.MILLISECONDS) / 1000d
-      ));
-    }
-    stopWatch.stop();
-    //prepare outcome
-    return new Outcome(observations);
-  }
-
-  private static MLPState getMLPState(Robot<?> robot) {
-    Controller<?> controller = robot.getController();
-    if (!(controller instanceof CentralizedSensing)) {
-      return null;
-    }
-    TimedRealFunction controllerFunction = ((CentralizedSensing) controller).getFunction();
-    if (!(controllerFunction instanceof StatefulNN)) {
-      return null;
-    }
-    StatefulNN snn = (StatefulNN) controllerFunction;
-    return snn.getState();
-  }
-
-  private static double[][] randomTerrain(int n, double length, double peak, double borderHeight, Random random) {
-    double[] xs = new double[n + 2];
-    double[] ys = new double[n + 2];
-    xs[0] = 0d;
-    xs[n + 1] = length;
-    ys[0] = borderHeight;
-    ys[n + 1] = borderHeight;
-    for (int i = 1; i < n + 1; i++) {
-      xs[i] = 1 + (double) (i - 1) * (length - 2d) / (double) n;
-      ys[i] = random.nextDouble() * peak;
-    }
-    return new double[][]{xs, ys};
-  }
-
-=======
->>>>>>> a0139cb7
   public static double[][] createTerrain(String name) {
     String flat = "flat";
     String flatWithStart = "flatWithStart-(?<seed>[0-9]+)";
