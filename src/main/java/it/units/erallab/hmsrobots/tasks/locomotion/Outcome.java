/*
 * Copyright (C) 2021 Eric Medvet <eric.medvet@gmail.com> (as Eric Medvet <eric.medvet@gmail.com>)
 *
 * This program is free software: you can redistribute it and/or modify it
 * under the terms of the GNU General Public License as published by
 * the Free Software Foundation, either version 3 of the License, or
 * (at your option) any later version.
 *
 * This program is distributed in the hope that it will be useful, but
 * WITHOUT ANY WARRANTY; without even the implied warranty of
 * MERCHANTABILITY or FITNESS FOR A PARTICULAR PURPOSE.
 * See the GNU General Public License for more details.
 *
 * You should have received a copy of the GNU General Public License
 * along with this program.  If not, see <http://www.gnu.org/licenses/>.
 */

package it.units.erallab.hmsrobots.tasks.locomotion;

import it.units.erallab.hmsrobots.behavior.BehaviorUtils;
import it.units.erallab.hmsrobots.behavior.Footprint;
import it.units.erallab.hmsrobots.core.geometry.Point2;
import it.units.erallab.hmsrobots.core.snapshots.MLPState;
import it.units.erallab.hmsrobots.core.snapshots.VoxelPoly;
import it.units.erallab.hmsrobots.util.DoubleRange;
import it.units.erallab.hmsrobots.util.Grid;

import java.util.*;
import java.util.stream.Collectors;
import java.util.stream.IntStream;

public class Outcome {

<<<<<<< HEAD
  public static class Observation {
    private final double absSumOfWeights;
    private final Grid<VoxelPoly> voxelPolies;
    private final double terrainHeight;
    private final double computationTime;

    public Observation(MLPState mlpState, Grid<VoxelPoly> voxelPolies, double terrainHeight, double computationTime) {
      absSumOfWeights = computeSumOfAbsoluteWeights(mlpState);
      this.voxelPolies = voxelPolies;
      this.terrainHeight = terrainHeight;
      this.computationTime = computationTime;
    }

    public Observation(Grid<VoxelPoly> voxelPolies, double terrainHeight, double computationTime) {
      this(null, voxelPolies, terrainHeight, computationTime);
    }


    public Grid<VoxelPoly> getVoxelPolies() {
      return voxelPolies;
    }

    public double getTerrainHeight() {
      return terrainHeight;
    }

    public double getComputationTime() {
      return computationTime;
    }
  }

=======
>>>>>>> a0139cb7
  private final SortedMap<Double, Observation> observations;

  public Outcome(Map<Double, Observation> observations) {
    this.observations = Collections.unmodifiableSortedMap(new TreeMap<>(observations));
  }

  public record Observation(Grid<VoxelPoly> voxelPolies, double terrainHeight, double computationTime) {}

  public double getAreaRatioEnergy() {
    double initialEnergy = observations.get(observations.firstKey())
        .voxelPolies()
        .values()
        .stream()
        .filter(Objects::nonNull)
        .mapToDouble(VoxelPoly::getAreaRatioEnergy)
        .sum();
    double finalEnergy = observations.get(observations.lastKey())
        .voxelPolies()
        .values()
        .stream()
        .filter(Objects::nonNull)
        .mapToDouble(VoxelPoly::getAreaRatioEnergy)
        .sum();
    return finalEnergy - initialEnergy;
  }

  public double getAreaRatioPower() {
    return getAreaRatioEnergy() / getTime();
  }

  public Grid<Boolean> getAveragePosture(int n) {
    return BehaviorUtils.computeAveragePosture(observations.values()
        .stream()
        .map(o -> BehaviorUtils.computePosture(o.voxelPolies().values().stream().filter(Objects::nonNull).toList(), n))
        .toList());
  }

  public SortedMap<DoubleRange, Double> getCenterAngleSpectrum(double minF, double maxF, int nBins) {
    SortedMap<Double, Double> signal = new TreeMap<>(observations.entrySet()
        .stream()
        .collect(Collectors.toMap(Map.Entry::getKey,
            e -> BehaviorUtils.getCentralElement(e.getValue().voxelPolies()).getAngle()
        )));
    return BehaviorUtils.computeQuantizedSpectrum(signal, minF, maxF, nBins);
  }

  public SortedMap<DoubleRange, Double> getCenterXPositionSpectrum(double minF, double maxF, int nBins) {
    SortedMap<Double, Double> signal = new TreeMap<>(observations.entrySet()
        .stream()
        .collect(Collectors.toMap(Map.Entry::getKey,
            e -> BehaviorUtils.getCentralElement(e.getValue().voxelPolies()).center().x()
        )));
    return BehaviorUtils.computeQuantizedSpectrum(signal, minF, maxF, nBins);
  }

  public SortedMap<DoubleRange, Double> getCenterXVelocitySpectrum(double minF, double maxF, int nBins) {
    SortedMap<Double, Double> signal = new TreeMap<>(observations.entrySet()
        .stream()
        .collect(Collectors.toMap(Map.Entry::getKey,
            e -> BehaviorUtils.getCentralElement(e.getValue().voxelPolies()).getLinearVelocity().x()
        )));
    return BehaviorUtils.computeQuantizedSpectrum(signal, minF, maxF, nBins);
  }

  public SortedMap<DoubleRange, Double> getCenterYPositionSpectrum(double minF, double maxF, int nBins) {
    SortedMap<Double, Double> signal = new TreeMap<>(observations.entrySet()
        .stream()
        .collect(Collectors.toMap(Map.Entry::getKey,
            e -> BehaviorUtils.getCentralElement(e.getValue().voxelPolies()).center().y()
        )));
    return BehaviorUtils.computeQuantizedSpectrum(signal, minF, maxF, nBins);
  }

  public SortedMap<DoubleRange, Double> getCenterYVelocitySpectrum(double minF, double maxF, int nBins) {
    SortedMap<Double, Double> signal = new TreeMap<>(observations.entrySet()
        .stream()
        .collect(Collectors.toMap(Map.Entry::getKey,
            e -> BehaviorUtils.getCentralElement(e.getValue().voxelPolies()).getLinearVelocity().y()
        )));
    return BehaviorUtils.computeQuantizedSpectrum(signal, minF, maxF, nBins);
  }

  public double getComputationTime() {
    return observations.get(observations.lastKey()).computationTime() - observations.get(observations.firstKey())
        .computationTime();
  }

  public double getControlEnergy() {
    double initialEnergy = observations.get(observations.firstKey())
        .voxelPolies()
        .values()
        .stream()
        .filter(Objects::nonNull)
        .mapToDouble(VoxelPoly::getControlEnergy)
        .sum();
    double finalEnergy = observations.get(observations.lastKey())
        .voxelPolies()
        .values()
        .stream()
        .filter(Objects::nonNull)
        .mapToDouble(VoxelPoly::getControlEnergy)
        .sum();
    return finalEnergy - initialEnergy;
  }

  public double getControlPower() {
    return getControlEnergy() / getTime();
  }

  public double getCorrectedEfficiency() {
    return getDistance() / (1d + getControlPower() * getTime());
  }

  public double getDistance() {
    Point2 initialCenter = BehaviorUtils.center(observations.get(observations.firstKey())
        .voxelPolies()
        .values()
        .stream()
        .filter(Objects::nonNull)
        .toList());
    Point2 finalCenter = BehaviorUtils.center(observations.get(observations.lastKey())
        .voxelPolies()
        .values()
        .stream()
        .filter(Objects::nonNull)
        .toList());
    return finalCenter.x() - initialCenter.x();
  }

  public List<SortedMap<DoubleRange, Double>> getFootprintsSpectra(int n, double minF, double maxF, int nBins) {
    SortedMap<Double, Footprint> footprints = new TreeMap<>(observations.entrySet().stream().collect(Collectors.toMap(
        Map.Entry::getKey,
        e -> BehaviorUtils.computeFootprint(e.getValue()
            .voxelPolies()
            .values()
            .stream()
            .filter(Objects::nonNull)
            .toList(), n)
    )));
    return IntStream.range(0, n)
        .mapToObj(i -> BehaviorUtils.computeQuantizedSpectrum(new TreeMap<>(footprints.entrySet()
                .stream()
                .collect(Collectors.toMap(Map.Entry::getKey, e -> e.getValue().getMask()[i] ? 1d : 0d))),
            minF,
            maxF,
            nBins
        ))
        .toList();
  }

  public SortedMap<Double, Observation> getObservations() {
    return observations;
  }

  public double getTime() {
    return observations.lastKey() - observations.firstKey();
  }

  public double getVelocity() {
    return getDistance() / getTime();
  }

  public Outcome subOutcome(double startT, double endT) {
    return new Outcome(observations.subMap(startT, endT));
  }

  @Override
  public String toString() {
    return String.format(
        "Outcome{computationTime=%.2fs, distance=%.2f, time=%.1fs, controlPower=%.1f, areaRatioPower=%.1f}",
        getComputationTime(),
        getDistance(),
        getTime(),
        getControlPower(),
        getAreaRatioPower()
    );
  }

  public double getInitialSumOfAbsoluteWeights() {
    return observations.get(observations.firstKey()).absSumOfWeights;
  }

  public double getAverageSumOfAbsoluteWeights() {
    return observations.values().stream()
        .mapToDouble(o -> o.absSumOfWeights)
        .average()
        .orElse(0d);
  }

  private static double computeSumOfAbsoluteWeights(MLPState mlpState) {
    if (mlpState == null) {
      return 0d;
    }
    return computeSumOfAbsoluteWeights(mlpState.getWeights());
  }

  private static double computeSumOfAbsoluteWeights(double[][][] weights) {
    double s = 0;
    for (double[][] initialWeight : weights) {
      for (double[] doubles : initialWeight) {
        s += Arrays.stream(doubles).map(Math::abs).sum();
      }
    }
    return s;
  }

}<|MERGE_RESOLUTION|>--- conflicted
+++ resolved
@@ -20,7 +20,6 @@
 import it.units.erallab.hmsrobots.behavior.BehaviorUtils;
 import it.units.erallab.hmsrobots.behavior.Footprint;
 import it.units.erallab.hmsrobots.core.geometry.Point2;
-import it.units.erallab.hmsrobots.core.snapshots.MLPState;
 import it.units.erallab.hmsrobots.core.snapshots.VoxelPoly;
 import it.units.erallab.hmsrobots.util.DoubleRange;
 import it.units.erallab.hmsrobots.util.Grid;
@@ -31,47 +30,14 @@
 
 public class Outcome {
 
-<<<<<<< HEAD
-  public static class Observation {
-    private final double absSumOfWeights;
-    private final Grid<VoxelPoly> voxelPolies;
-    private final double terrainHeight;
-    private final double computationTime;
-
-    public Observation(MLPState mlpState, Grid<VoxelPoly> voxelPolies, double terrainHeight, double computationTime) {
-      absSumOfWeights = computeSumOfAbsoluteWeights(mlpState);
-      this.voxelPolies = voxelPolies;
-      this.terrainHeight = terrainHeight;
-      this.computationTime = computationTime;
-    }
-
-    public Observation(Grid<VoxelPoly> voxelPolies, double terrainHeight, double computationTime) {
-      this(null, voxelPolies, terrainHeight, computationTime);
-    }
-
-
-    public Grid<VoxelPoly> getVoxelPolies() {
-      return voxelPolies;
-    }
-
-    public double getTerrainHeight() {
-      return terrainHeight;
-    }
-
-    public double getComputationTime() {
-      return computationTime;
-    }
-  }
-
-=======
->>>>>>> a0139cb7
   private final SortedMap<Double, Observation> observations;
 
   public Outcome(Map<Double, Observation> observations) {
     this.observations = Collections.unmodifiableSortedMap(new TreeMap<>(observations));
   }
 
-  public record Observation(Grid<VoxelPoly> voxelPolies, double terrainHeight, double computationTime) {}
+  public record Observation(Grid<VoxelPoly> voxelPolies, double terrainHeight, double computationTime) {
+  }
 
   public double getAreaRatioEnergy() {
     double initialEnergy = observations.get(observations.firstKey())
@@ -243,32 +209,4 @@
     );
   }
 
-  public double getInitialSumOfAbsoluteWeights() {
-    return observations.get(observations.firstKey()).absSumOfWeights;
-  }
-
-  public double getAverageSumOfAbsoluteWeights() {
-    return observations.values().stream()
-        .mapToDouble(o -> o.absSumOfWeights)
-        .average()
-        .orElse(0d);
-  }
-
-  private static double computeSumOfAbsoluteWeights(MLPState mlpState) {
-    if (mlpState == null) {
-      return 0d;
-    }
-    return computeSumOfAbsoluteWeights(mlpState.getWeights());
-  }
-
-  private static double computeSumOfAbsoluteWeights(double[][][] weights) {
-    double s = 0;
-    for (double[][] initialWeight : weights) {
-      for (double[] doubles : initialWeight) {
-        s += Arrays.stream(doubles).map(Math::abs).sum();
-      }
-    }
-    return s;
-  }
-
 }