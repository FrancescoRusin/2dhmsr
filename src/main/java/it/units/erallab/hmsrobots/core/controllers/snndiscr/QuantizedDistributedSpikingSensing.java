--- conflicted
+++ resolved
@@ -132,21 +132,12 @@
       int[][] sensorValues = convertSensorReadings(entry.value().getSensorReadings(), inputConverters.get(entry.key().x(), entry.key().y()), t);
       int[][] inputs = ArrayUtils.addAll(lastSignals, sensorValues);
       //compute outputs
-<<<<<<< HEAD
       QuantizedMultivariateSpikingFunction function = functions.get(entry.key().x(), entry.key().y());
-      int[][] outputs = function != null ? function.apply(t, inputs) : new int[1 + signals * Dir.values().length][ARRAY_SIZE];
+      int[][] outputs = function != null ? function.apply(t, inputs) : new int[nOfOutputs(entry.key().x(), entry.key().y())][ARRAY_SIZE];
       //apply outputs
       double force = outputConverters.get(entry.key().x(), entry.key().y()).convert(outputs[0], t - previousTime);
       controlSignals.set(entry.key().x(), entry.key().y(), force);
-      System.arraycopy(outputs, 1, currentSignalsGrid.get(entry.key().x(), entry.key().y()), 0, signals * Dir.values().length);
-=======
-      QuantizedMultivariateSpikingFunction function = functions.get(entry.getX(), entry.getY());
-      int[][] outputs = function != null ? function.apply(t, inputs) : new int[nOfOutputs(entry.getX(), entry.getY())][ARRAY_SIZE];
-      //apply outputs
-      double force = outputConverters.get(entry.getX(), entry.getY()).convert(outputs[0], t - previousTime);
-      controlSignals.set(entry.getX(), entry.getY(), force);
-      System.arraycopy(outputs, 1, currentSignalsGrid.get(entry.getX(), entry.getY()), 0, outputs.length - 1);
->>>>>>> 01c747b3
+      System.arraycopy(outputs, 1, currentSignalsGrid.get(entry.key().x(), entry.key().y()), 0, outputs.length - 1);
     }
     previousTime = t;
     for (Grid.Entry<Voxel> entry : voxels) {
