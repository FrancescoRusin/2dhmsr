/*
 * Copyright (C) 2020 Eric Medvet <eric.medvet@gmail.com> (as Eric Medvet <eric.medvet@gmail.com>)
 *
 * This program is free software: you can redistribute it and/or modify it
 * under the terms of the GNU General Public License as published by
 * the Free Software Foundation, either version 3 of the License, or
 * (at your option) any later version.
 *
 * This program is distributed in the hope that it will be useful, but
 * WITHOUT ANY WARRANTY; without even the implied warranty of
 * MERCHANTABILITY or FITNESS FOR A PARTICULAR PURPOSE.
 * See the GNU General Public License for more details.
 *
 * You should have received a copy of the GNU General Public License
 * along with this program.  If not, see <http://www.gnu.org/licenses/>.
 */
package it.units.erallab.hmsrobots.core.objects;

import it.units.erallab.hmsrobots.core.geometry.Point2;
import it.units.erallab.hmsrobots.core.geometry.Poly;
import it.units.erallab.hmsrobots.core.snapshots.Snapshot;
import org.dyn4j.dynamics.Body;
import org.dyn4j.geometry.MassType;
import org.dyn4j.geometry.Polygon;
import org.dyn4j.geometry.Vector2;
import org.dyn4j.world.World;

import java.util.ArrayList;
import java.util.Arrays;
import java.util.List;

/**
 * @author Eric Medvet <eric.medvet@gmail.com>
 */
public class Ground extends RigidBody {

  private static final double MIN_Y_THICKNESS = 50d;

  private final double[] xs;
  private final double[] ys;
  private final List<Vector2> polygon;

  public Ground(double[] xs, double[] ys) {
    this.xs = xs;
    this.ys = ys;
    if (xs.length != ys.length) {
      throw new IllegalArgumentException("xs[] and ys[] must have the same length");
    }
    if (xs.length < 2) {
      throw new IllegalArgumentException("There must be at least 2 points");
    }
    double[] sortedXs = Arrays.copyOf(xs, xs.length);
    Arrays.sort(sortedXs);
    if (!Arrays.equals(xs, sortedXs)) {
      throw new IllegalArgumentException("x coordinates must be sorted");
    }
    //init collections
    bodies = new ArrayList<>(xs.length - 1);
    polygon = new ArrayList<>(xs.length + 2);
    //find min y
    double baseY = Arrays.stream(ys).min().getAsDouble() - MIN_Y_THICKNESS;
    polygon.add(new Vector2(0, baseY));
    //build bodies and polygon
    for (int i = 1; i < xs.length; i++) {
      Polygon bodyPoly = new Polygon(
          new Vector2(0, ys[i - 1]),
          new Vector2(0, baseY),
          new Vector2(xs[i] - xs[i - 1], baseY),
          new Vector2(xs[i] - xs[i - 1], ys[i])
      );
      Body body = new Body();
      body.addFixture(bodyPoly);
      body.setMass(MassType.INFINITE);
      body.translate(xs[i - 1], 0);
      body.setUserData(Ground.class);
      //body.translate(-xs[0], -minY);
      bodies.add(body);
      polygon.add(new Vector2(xs[i - 1], ys[i - 1]));
    }
    polygon.add(new Vector2(xs[xs.length - 1], ys[xs.length - 1]));
    polygon.add(new Vector2(xs[xs.length - 1], baseY));
  }

  @Override
<<<<<<< HEAD
  public Snapshot getSnapshot() {
    Point2[] vertices = new Point2[polygon.size()];
    for (int i = 0; i < vertices.length; i++) {
      vertices[i] = Point2.of(polygon.get(i));
    }
    return new Snapshot(Poly.of(vertices), getClass());
=======
  public void addTo(World<Body> world) {
    for (Body body : bodies) {
      world.addBody(body);
    }
>>>>>>> dd3a69e5
  }

  public List<Body> getBodies() {
    return bodies;
  }

  @Override
  public Snapshot getSnapshot() {
    Point2[] vertices = new Point2[polygon.size()];
    for (int i = 0; i < vertices.length; i++) {
      vertices[i] = Point2.of(polygon.get(i));
    }
    return new Snapshot(Poly.of(vertices), getClass());
  }

  public double yAt(double x) {
    for (int i = 1; i < xs.length; i++) {
      if ((xs[i - 1] <= x) && (x <= xs[i])) {
        return (x - xs[i - 1]) * (ys[i] - ys[i - 1]) / (xs[i] - xs[i - 1]) + ys[i - 1];
      }
    }
    return Double.NaN;
  }

}<|MERGE_RESOLUTION|>--- conflicted
+++ resolved
@@ -82,19 +82,10 @@
   }
 
   @Override
-<<<<<<< HEAD
-  public Snapshot getSnapshot() {
-    Point2[] vertices = new Point2[polygon.size()];
-    for (int i = 0; i < vertices.length; i++) {
-      vertices[i] = Point2.of(polygon.get(i));
-    }
-    return new Snapshot(Poly.of(vertices), getClass());
-=======
   public void addTo(World<Body> world) {
     for (Body body : bodies) {
       world.addBody(body);
     }
->>>>>>> dd3a69e5
   }
 
   public List<Body> getBodies() {
