/*
 * Copyright (C) 2020 Eric Medvet <eric.medvet@gmail.com> (as Eric Medvet <eric.medvet@gmail.com>)
 *
 * This program is free software: you can redistribute it and/or modify it
 * under the terms of the GNU General Public License as published by
 * the Free Software Foundation, either version 3 of the License, or
 * (at your option) any later version.
 *
 * This program is distributed in the hope that it will be useful, but
 * WITHOUT ANY WARRANTY; without even the implied warranty of
 * MERCHANTABILITY or FITNESS FOR A PARTICULAR PURPOSE.
 * See the GNU General Public License for more details.
 *
 * You should have received a copy of the GNU General Public License
 * along with this program.  If not, see <http://www.gnu.org/licenses/>.
 */
package it.units.erallab.hmsrobots.core.controllers;

import com.fasterxml.jackson.annotation.JsonCreator;
import com.fasterxml.jackson.annotation.JsonProperty;
import it.units.erallab.hmsrobots.core.objects.SensingVoxel;
import it.units.erallab.hmsrobots.util.Grid;
import org.apache.commons.lang3.ArrayUtils;

import java.util.Objects;

/**
 * @author eric
 */
public class DistributedSensing implements Controller<SensingVoxel> {

  private enum Dir {

    N(0, -1, 0),
    E(1, 0, 1),
    S(0, 1, 2),
    W(-1, 0, 3);

    private final int dx;
    private final int dy;
    private final int index;

    Dir(int dx, int dy, int index) {
      this.dx = dx;
      this.dy = dy;
      this.index = index;
    }

    private static Dir adjacent(Dir dir) {
      return switch (dir) {
        case N -> Dir.S;
        case E -> Dir.W;
        case S -> Dir.N;
        case W -> Dir.E;
      };
    }
  }

  private static class FunctionWrapper implements TimedRealFunction {
    @JsonProperty
    private final TimedRealFunction inner;

    @JsonCreator
    public FunctionWrapper(@JsonProperty("inner") TimedRealFunction inner) {
      this.inner = inner;
    }

    @Override
    public double[] apply(double t, double[] in) {
      return inner.apply(t, in);
    }

    @Override
    public int getInputDimension() {
      return inner.getInputDimension();
    }

    @Override
    public int getOutputDimension() {
      return inner.getOutputDimension();
    }
  }

  @JsonProperty
  private final int signals;
  @JsonProperty
  private final Grid<Integer> nOfInputGrid;
  @JsonProperty
  private final Grid<Integer> nOfOutputGrid;
  @JsonProperty
  private final Grid<TimedRealFunction> functions;

  private final Grid<double[]> lastSignalsGrid;

  public static int nOfInputs(SensingVoxel voxel, int signals) {
    return signals * Dir.values().length + voxel.getSensors().stream().mapToInt(s -> s.getDomains().length).sum();
  }

  public static int nOfOutputs(SensingVoxel voxel, int signals) {
    return 1 + signals * Dir.values().length;
  }

  @JsonCreator
  public DistributedSensing(
      @JsonProperty("signals") int signals,
      @JsonProperty("nOfInputGrid") Grid<Integer> nOfInputGrid,
      @JsonProperty("nOfOutputGrid") Grid<Integer> nOfOutputGrid,
      @JsonProperty("functions") Grid<TimedRealFunction> functions
  ) {
    this.signals = signals;
    this.nOfInputGrid = nOfInputGrid;
    this.nOfOutputGrid = nOfOutputGrid;
    this.functions = functions;
    lastSignalsGrid = Grid.create(functions, f -> new double[signals * Dir.values().length]);
    reset();
  }

  public DistributedSensing(Grid<? extends SensingVoxel> voxels, int signals) {
    this(
        signals,
        Grid.create(voxels, v -> (v == null) ? 0 : nOfInputs(v, signals)),
        Grid.create(voxels, v -> (v == null) ? 0 : nOfOutputs(v, signals)),
        Grid.create(
            voxels.getW(),
            voxels.getH(),
            (x, y) -> voxels.get(x, y) == null ? null : new FunctionWrapper(RealFunction.build(
                (double[] in) -> new double[1 + signals * Dir.values().length],
                nOfInputs(voxels.get(x, y), signals),
                nOfOutputs(voxels.get(x, y), signals))
            )
        )
    );
  }

  public Grid<TimedRealFunction> getFunctions() {
    return functions;
  }

  @Override
  public void reset() {
    for (int x = 0; x < lastSignalsGrid.getW(); x++) {
      for (int y = 0; y < lastSignalsGrid.getH(); y++) {
        lastSignalsGrid.set(x, y, new double[signals * Dir.values().length]);
      }
    }
    functions.values().stream().filter(Objects::nonNull).forEach(f -> {
      if (f instanceof Resettable) {
        ((Resettable) f).reset();
      }
    });
  }

  @Override
  public void control(double t, Grid<? extends SensingVoxel> voxels) {
    for (Grid.Entry<? extends SensingVoxel> entry : voxels) {
      if (entry.getValue() == null) {
        continue;
      }
      //get inputs
      double[] signals = getLastSignals(entry.getX(), entry.getY());
      double[] inputs = ArrayUtils.addAll(entry.getValue().getSensorReadings(), signals);
      //compute outputs
      TimedRealFunction function = functions.get(entry.getX(), entry.getY());
      double[] outputs = function != null ? function.apply(t, inputs) : new double[1 + this.signals * Dir.values().length];
      //apply outputs
      entry.getValue().applyForce(outputs[0]);
      System.arraycopy(outputs, 1, lastSignalsGrid.get(entry.getX(), entry.getY()), 0, this.signals * Dir.values().length);
    }
  }

  public int nOfInputs(int x, int y) {
    return nOfInputGrid.get(x, y);
  }

  public int nOfOutputs(int x, int y) {
    return nOfOutputGrid.get(x, y);
  }

  private double[] getLastSignals(int x, int y) {
    double[] values = new double[signals * Dir.values().length];
    if (signals <= 0) {
      return values;
    }
    int c = 0;
    for (Dir dir : Dir.values()) {
      int adjacentX = x + dir.dx;
      int adjacentY = y + dir.dy;
      double[] lastSignals = lastSignalsGrid.get(adjacentX, adjacentY);
      if (lastSignals != null) {
        int index = Dir.adjacent(dir).index;
        System.arraycopy(lastSignals, index * signals, values, c, signals);
      }
      c = c + signals;
    }
    return values;
  }

<<<<<<< HEAD
  private double[] flatten(List<Pair<Sensor, double[]>> sensorsReadings, double... otherValues) {
    int n = otherValues.length + sensorsReadings.stream().mapToInt(p -> p.getValue().length).sum();
    double[] flatValues = new double[n];
    System.arraycopy(otherValues, 0, flatValues, 0, otherValues.length);
    int c = otherValues.length;
    for (Pair<Sensor, double[]> sensorPair : sensorsReadings) {
      double[] values = sensorPair.getValue();
      System.arraycopy(values, 0, flatValues, c, values.length);
      c = c + values.length;
    }
    return flatValues;
  }

=======
>>>>>>> 4995867e
  @Override
  public String toString() {
    return "DistributedSensing{" +
        "signals=" + signals +
        ", functions=" + functions +
        '}';
  }
}<|MERGE_RESOLUTION|>--- conflicted
+++ resolved
@@ -195,22 +195,6 @@
     return values;
   }
 
-<<<<<<< HEAD
-  private double[] flatten(List<Pair<Sensor, double[]>> sensorsReadings, double... otherValues) {
-    int n = otherValues.length + sensorsReadings.stream().mapToInt(p -> p.getValue().length).sum();
-    double[] flatValues = new double[n];
-    System.arraycopy(otherValues, 0, flatValues, 0, otherValues.length);
-    int c = otherValues.length;
-    for (Pair<Sensor, double[]> sensorPair : sensorsReadings) {
-      double[] values = sensorPair.getValue();
-      System.arraycopy(values, 0, flatValues, c, values.length);
-      c = c + values.length;
-    }
-    return flatValues;
-  }
-
-=======
->>>>>>> 4995867e
   @Override
   public String toString() {
     return "DistributedSensing{" +
