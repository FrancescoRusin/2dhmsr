--- conflicted
+++ resolved
@@ -37,15 +37,13 @@
 public class CentralizedSensing implements Controller<SensingVoxel>, Snapshottable {
 
   @JsonProperty
-  protected final int nOfInputs;
+  private final int nOfInputs;
   @JsonProperty
-  protected final int nOfOutputs;
-  @JsonProperty
-  protected final boolean doubleOutput;
+  private final int nOfOutputs;
 
   @JsonProperty
   @JsonTypeInfo(use = JsonTypeInfo.Id.CLASS, property = "@class")
-  protected TimedRealFunction function;
+  private TimedRealFunction function;
 
   private double[] inputs;
   private double[] outputs;
@@ -53,67 +51,37 @@
   private final Domain[] outputDomains;
 
   public CentralizedSensing(
-          @JsonProperty("nOfInputs") int nOfInputs,
-          @JsonProperty("nOfOutputs") int nOfOutputs,
-          @JsonProperty("function") TimedRealFunction function,
-          @JsonProperty("doubleOutput") boolean doubleOutput
+      @JsonProperty("nOfInputs") int nOfInputs,
+      @JsonProperty("nOfOutputs") int nOfOutputs,
+      @JsonProperty("function") TimedRealFunction function
   ) {
     this.nOfInputs = nOfInputs;
-<<<<<<< HEAD
-    this.doubleOutput = doubleOutput;
-    this.nOfOutputs = doubleOutput ? (2 * nOfOutputs) : nOfOutputs;
-=======
     this.nOfOutputs = nOfOutputs;
     outputDomains = Domain.of(-1d, 1d, nOfOutputs);
->>>>>>> 4995867e
     setFunction(function);
   }
 
-  public CentralizedSensing(int nOfInputs, int nOfOutputs, TimedRealFunction function) {
-    this(nOfInputs, nOfOutputs, function, false);
-  }
-
-  public CentralizedSensing(Grid<? extends SensingVoxel> voxels, boolean doubleOutput) {
-    this(voxels, RealFunction.build(in -> new double[nOfOutputs(voxels,doubleOutput)], nOfInputs(voxels), nOfOutputs(voxels,doubleOutput)), doubleOutput);
-  }
-
   public CentralizedSensing(Grid<? extends SensingVoxel> voxels) {
-    this(voxels, false);
-  }
-
-  public CentralizedSensing(Grid<? extends SensingVoxel> voxels, TimedRealFunction function, boolean doubleOutput) {
-    this(nOfInputs(voxels), nOfOutputs(voxels), function, doubleOutput);
+    this(voxels, RealFunction.build(in -> new double[nOfOutputs(voxels)], nOfInputs(voxels), nOfOutputs(voxels)));
   }
 
   public CentralizedSensing(Grid<? extends SensingVoxel> voxels, TimedRealFunction function) {
-    this(voxels, function, false);
+    this(nOfInputs(voxels), nOfOutputs(voxels), function);
   }
 
   public static int nOfInputs(Grid<? extends SensingVoxel> voxels) {
     return voxels.values().stream()
-<<<<<<< HEAD
-            .filter(Objects::nonNull)
-            .mapToInt(v -> v.getSensors().stream()
-                    .mapToInt(s -> s.domains().length)
-                    .sum())
-            .sum();
-=======
         .filter(Objects::nonNull)
         .mapToInt(v -> v.getSensors().stream()
             .mapToInt(s -> s.getDomains().length)
             .sum())
         .sum();
->>>>>>> 4995867e
   }
 
   public static int nOfOutputs(Grid<? extends SensingVoxel> voxels) {
     return (int) voxels.values().stream()
-            .filter(Objects::nonNull)
-            .count();
-  }
-
-  public static int nOfOutputs(Grid<? extends SensingVoxel> voxels, boolean doubleOutput) {
-    return doubleOutput ? 2 * nOfOutputs(voxels) : nOfOutputs(voxels);
+        .filter(Objects::nonNull)
+        .count();
   }
 
   public int nOfInputs() {
@@ -131,9 +99,9 @@
   public void setFunction(TimedRealFunction function) {
     if (function.getInputDimension() != nOfInputs || function.getOutputDimension() != nOfOutputs) {
       throw new IllegalArgumentException(String.format(
-              "Wrong dimension of input or output in provided function: R^%d->R^%d expected, R^%d->R^%d found",
-              nOfInputs, nOfOutputs,
-              function.getInputDimension(), function.getOutputDimension()
+          "Wrong dimension of input or output in provided function: R^%d->R^%d expected, R^%d->R^%d found",
+          nOfInputs, nOfOutputs,
+          function.getInputDimension(), function.getOutputDimension()
       ));
     }
     this.function = function;
@@ -142,21 +110,6 @@
   @Override
   public void control(double t, Grid<? extends SensingVoxel> voxels) {
     //collect inputs
-<<<<<<< HEAD
-    double[] inputs = new double[nOfInputs];
-    int c = 0;
-    List<List<Pair<Sensor, double[]>>> allReadings = voxels.values().stream()
-            .filter(Objects::nonNull)
-            .map(SensingVoxel::getLastReadings)
-            .collect(Collectors.toList());
-    for (List<Pair<Sensor, double[]>> readings : allReadings) {
-      for (Pair<Sensor, double[]> sensorPair : readings) {
-        double[] sensorReadings = sensorPair.getValue();
-        System.arraycopy(sensorReadings, 0, inputs, c, sensorReadings.length);
-        c = c + sensorReadings.length;
-      }
-    }
-=======
     inputs = voxels.values().stream()
         .filter(Objects::nonNull)
         .map(SensingVoxel::getSensorReadings)
@@ -169,7 +122,6 @@
         .map(Sensor::getDomains)
         .reduce(ArrayUtils::addAll)
         .orElse(Domain.of(-1d, 1d, nOfInputs));
->>>>>>> 4995867e
     //compute outputs
     outputs = function != null ? function.apply(t, inputs) : new double[nOfOutputs];
     //apply inputs
@@ -177,9 +129,8 @@
     for (SensingVoxel voxel : voxels.values()) {
       if (voxel != null) {
         if (c < outputs.length) {
-          double output = doubleOutput ? ((outputs[c] - outputs[c + 1]) / 2d) : outputs[c];
-          voxel.applyForce(output);
-          c = doubleOutput ? (c + 2) : (c + 1);
+          voxel.applyForce(outputs[c]);
+          c = c + 1;
         }
       }
     }
@@ -195,8 +146,8 @@
   @Override
   public String toString() {
     return "CentralizedSensing{" +
-            "function=" + function +
-            '}';
+        "function=" + function +
+        '}';
   }
 
   @Override
