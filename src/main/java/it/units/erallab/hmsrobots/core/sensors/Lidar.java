/*
 * Copyright (C) 2021 Eric Medvet <eric.medvet@gmail.com> (as Eric Medvet <eric.medvet@gmail.com>)
 *
 * This program is free software: you can redistribute it and/or modify it
 * under the terms of the GNU General Public License as published by
 * the Free Software Foundation, either version 3 of the License, or
 * (at your option) any later version.
 *
 * This program is distributed in the hope that it will be useful, but
 * WITHOUT ANY WARRANTY; without even the implied warranty of
 * MERCHANTABILITY or FITNESS FOR A PARTICULAR PURPOSE.
 * See the GNU General Public License for more details.
 *
 * You should have received a copy of the GNU General Public License
 * along with this program.  If not, see <http://www.gnu.org/licenses/>.
 */
package it.units.erallab.hmsrobots.core.sensors;

import com.fasterxml.jackson.annotation.JsonCreator;
import com.fasterxml.jackson.annotation.JsonProperty;
import it.units.erallab.hmsrobots.core.objects.Voxel;
import it.units.erallab.hmsrobots.core.snapshots.LidarReadings;
import it.units.erallab.hmsrobots.core.snapshots.Snapshot;
import it.units.erallab.hmsrobots.util.Domain;
import org.apache.commons.lang3.ArrayUtils;
import org.dyn4j.collision.Filter;
import org.dyn4j.dynamics.RaycastResult;
import org.dyn4j.geometry.Ray;

import java.io.Serializable;
import java.util.*;
import java.util.stream.DoubleStream;
<<<<<<< HEAD
import java.util.stream.IntStream;
import java.util.stream.Stream;
=======
>>>>>>> 57a7e204

public class Lidar extends AbstractSensor {
  public enum Side {

    N(Math.PI / 4d, Math.PI * 3d / 4d),

    E(Math.PI * -1d / 4d, Math.PI / 4d),

    S(Math.PI * 5d / 4d, Math.PI * 7d / 4d),

    W(Math.PI * 3d / 4d, Math.PI * 5d / 4d);

    private final double startAngle;
    private final double endAngle;

    Side(double startAngle, double endAngle) {
      this.startAngle = startAngle;
      this.endAngle = endAngle;
    }

    public double getStartAngle() {
      return startAngle;
    }

    public double getEndAngle() {
      return endAngle;
    }

  }

  public static class RaycastFilter implements Filter, Serializable {

    @Override
    public boolean isAllowed(Filter f) {
      if (f == null) return true;
      return !(f instanceof Voxel.ParentFilter) && !(f instanceof Voxel.RobotFilter);
    }

  }

  @JsonProperty
  private final double rayLength;
  @JsonProperty
  private final double[] rayDirections;

  @JsonCreator
  public Lidar(
      @JsonProperty("rayLength") double rayLength,
      @JsonProperty("rayDirections") double... rayDirections
  ) {
    super(Collections.nCopies(rayDirections.length, Domain.of(0, rayLength)).toArray(Domain[]::new));
    this.rayLength = rayLength;
    this.rayDirections = rayDirections;
  }

  public static void main(String[] args) {
    IntStream.range(1, 11).forEach(i ->
        System.out.println(
            Arrays.toString(new Lidar(10, Map.of(Side.E, i)).rayDirections))
    );
  }

  public Lidar(double rayLength, Map<Side, Integer> raysPerSide) {
    this(
        rayLength,
<<<<<<< HEAD
        // uncomment following lines and delete the rest
        //Arrays.stream(raysPerSide.entrySet().stream()
        //    .map(e -> sampleRangeWithRays(e.getValue(), e.getKey().startAngle, e.getKey().endAngle))
        //    .reduce(new double[]{}, (first, second) -> ArrayUtils.addAll(first, second))).distinct().toArray()
        raysPerSide.entrySet().stream()
            .map(e -> DoubleStream.iterate(
                    e.getKey().getStartAngle() + (e.getKey().getEndAngle() - e.getKey().getStartAngle()) / ((double) e.getValue()) / 2d,
                    d -> d + (e.getKey().getEndAngle() - e.getKey().getStartAngle()) / ((double) e.getValue())
                )
                .limit(e.getValue())
                .boxed()
                .collect(Collectors.toList()))
            .reduce((l1, l2) -> Stream.concat(l1.stream(), l2.stream()).collect(Collectors.toList()))
            .orElse(List.of(0d))
            .stream()
            .mapToDouble(d -> d)
            .toArray()
    );
  }

  public Lidar(double rayLength, double startAngle, double endAngle, int numberOfRays) {
    this(rayLength, sampleRangeWithRays(numberOfRays, startAngle, endAngle));
  }

  private static double[] sampleRangeWithRays(int numberOfRays, double startAngle, double endAngle) {
    if (numberOfRays == 1) {
      return new double[]{(endAngle - startAngle) / 2};
    }
    return DoubleStream.iterate(startAngle, d -> d + (endAngle - startAngle) / (numberOfRays - 1)).limit(numberOfRays).toArray();
=======
        Arrays.stream(raysPerSide.entrySet().stream()
            .map(e -> sampleRangeWithRays(e.getValue(), e.getKey().startAngle, e.getKey().endAngle))
            .reduce(new double[]{}, ArrayUtils::addAll)).distinct().toArray()
    );
  }

  private static double[] sampleRangeWithRays(int numberOfRays, double startAngle, double endAngle) {
    return numberOfRays == 1 ?
        new double[]{(endAngle - startAngle) / 2} :
        DoubleStream.iterate(startAngle, d -> d + (endAngle - startAngle) / (numberOfRays - 1)).limit(numberOfRays).toArray();
>>>>>>> 57a7e204
  }

  @Override
  public double[] sense(double t) {
    List<RaycastResult> results = new ArrayList<>();
    return Arrays.stream(rayDirections).map(rayDirection -> {
      Ray ray = new Ray(voxel.getCenter(), rayDirection + voxel.getAngle());
      results.clear();
      voxel.getWorld().raycast(ray, rayLength, new RaycastFilter(), true, false, false, results);
      return results.isEmpty() ? rayLength : results.get(0).getRaycast().getDistance();
    }).toArray();
  }

  @Override
  public Snapshot getSnapshot() {
    return new Snapshot(
        new LidarReadings(
            Arrays.copyOf(readings, readings.length),
            Arrays.stream(domains).map(d -> Domain.of(d.getMin(), d.getMax())).toArray(Domain[]::new),
            voxel.getAngle(),
            Arrays.copyOf(rayDirections, rayDirections.length)
        ),
        getClass()
    );
  }

  @Override
  public String toString() {
    return "Lidar{" +
        "rayLength=" + rayLength +
        ", rayDirections=" + Arrays.toString(rayDirections) +
        '}';
  }
}<|MERGE_RESOLUTION|>--- conflicted
+++ resolved
@@ -30,11 +30,6 @@
 import java.io.Serializable;
 import java.util.*;
 import java.util.stream.DoubleStream;
-<<<<<<< HEAD
-import java.util.stream.IntStream;
-import java.util.stream.Stream;
-=======
->>>>>>> 57a7e204
 
 public class Lidar extends AbstractSensor {
   public enum Side {
@@ -90,47 +85,9 @@
     this.rayDirections = rayDirections;
   }
 
-  public static void main(String[] args) {
-    IntStream.range(1, 11).forEach(i ->
-        System.out.println(
-            Arrays.toString(new Lidar(10, Map.of(Side.E, i)).rayDirections))
-    );
-  }
-
   public Lidar(double rayLength, Map<Side, Integer> raysPerSide) {
     this(
         rayLength,
-<<<<<<< HEAD
-        // uncomment following lines and delete the rest
-        //Arrays.stream(raysPerSide.entrySet().stream()
-        //    .map(e -> sampleRangeWithRays(e.getValue(), e.getKey().startAngle, e.getKey().endAngle))
-        //    .reduce(new double[]{}, (first, second) -> ArrayUtils.addAll(first, second))).distinct().toArray()
-        raysPerSide.entrySet().stream()
-            .map(e -> DoubleStream.iterate(
-                    e.getKey().getStartAngle() + (e.getKey().getEndAngle() - e.getKey().getStartAngle()) / ((double) e.getValue()) / 2d,
-                    d -> d + (e.getKey().getEndAngle() - e.getKey().getStartAngle()) / ((double) e.getValue())
-                )
-                .limit(e.getValue())
-                .boxed()
-                .collect(Collectors.toList()))
-            .reduce((l1, l2) -> Stream.concat(l1.stream(), l2.stream()).collect(Collectors.toList()))
-            .orElse(List.of(0d))
-            .stream()
-            .mapToDouble(d -> d)
-            .toArray()
-    );
-  }
-
-  public Lidar(double rayLength, double startAngle, double endAngle, int numberOfRays) {
-    this(rayLength, sampleRangeWithRays(numberOfRays, startAngle, endAngle));
-  }
-
-  private static double[] sampleRangeWithRays(int numberOfRays, double startAngle, double endAngle) {
-    if (numberOfRays == 1) {
-      return new double[]{(endAngle - startAngle) / 2};
-    }
-    return DoubleStream.iterate(startAngle, d -> d + (endAngle - startAngle) / (numberOfRays - 1)).limit(numberOfRays).toArray();
-=======
         Arrays.stream(raysPerSide.entrySet().stream()
             .map(e -> sampleRangeWithRays(e.getValue(), e.getKey().startAngle, e.getKey().endAngle))
             .reduce(new double[]{}, ArrayUtils::addAll)).distinct().toArray()
@@ -141,7 +98,6 @@
     return numberOfRays == 1 ?
         new double[]{(endAngle - startAngle) / 2} :
         DoubleStream.iterate(startAngle, d -> d + (endAngle - startAngle) / (numberOfRays - 1)).limit(numberOfRays).toArray();
->>>>>>> 57a7e204
   }
 
   @Override
