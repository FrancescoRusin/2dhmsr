/*
 * Copyright (C) 2021 Eric Medvet <eric.medvet@gmail.com> (as Eric Medvet <eric.medvet@gmail.com>)
 *
 * This program is free software: you can redistribute it and/or modify it
 * under the terms of the GNU General Public License as published by
 * the Free Software Foundation, either version 3 of the License, or
 * (at your option) any later version.
 *
 * This program is distributed in the hope that it will be useful, but
 * WITHOUT ANY WARRANTY; without even the implied warranty of
 * MERCHANTABILITY or FITNESS FOR A PARTICULAR PURPOSE.
 * See the GNU General Public License for more details.
 *
 * You should have received a copy of the GNU General Public License
 * along with this program.  If not, see <http://www.gnu.org/licenses/>.
 */
package it.units.erallab.hmsrobots.core.controllers;

import com.fasterxml.jackson.annotation.JsonCreator;
import com.fasterxml.jackson.annotation.JsonProperty;
import it.units.erallab.hmsrobots.core.snapshots.MLPState;
import it.units.erallab.hmsrobots.core.snapshots.Snapshot;
import it.units.erallab.hmsrobots.core.snapshots.Snapshottable;
import it.units.erallab.hmsrobots.util.Domain;
import it.units.erallab.hmsrobots.util.Parametrized;

import java.io.Serializable;
import java.util.Arrays;
import java.util.Objects;
import java.util.function.Function;
import java.util.stream.Collectors;

/**
 * @author eric
 */
public class MultiLayerPerceptron implements Serializable, RealFunction, Parametrized, Snapshottable {

  public enum ActivationFunction implements Function<Double, Double> {
<<<<<<< HEAD
    RELU(x -> (x < 0) ? 0d : x),
    SIGMOID(x -> 1d / (1d + Math.exp(-x))),
    SIN(Math::sin),
    TANH(Math::tanh);
=======
    RELU(x -> (x < 0) ? 0d : x, Domain.of(0d, Double.POSITIVE_INFINITY)),
    SIGMOID(x -> 1d / (1d + Math.exp(-x)), Domain.of(0d, 1d)),
    SIN(Math::sin, Domain.of(-1d, 1d)),
    TANH(Math::tanh, Domain.of(-1d, 1d)),
    SIGN(Math::signum, Domain.of(-1d, 1d)),
    IDENTITY(x -> x, Domain.of(Double.NEGATIVE_INFINITY, Double.POSITIVE_INFINITY));
>>>>>>> 4995867e

    private final Function<Double, Double> f;
    private final Domain domain;

    ActivationFunction(Function<Double, Double> f, Domain domain) {
      this.f = f;
      this.domain = domain;
    }

    public Function<Double, Double> getF() {
      return f;
    }

<<<<<<< HEAD
=======
    public Domain getDomain() {
      return domain;
    }

>>>>>>> 4995867e
    public Double apply(Double x) {
      return f.apply(x);
    }
  }

  @JsonProperty
  protected final ActivationFunction activationFunction;
  @JsonProperty
  protected final double[][][] weights;
  @JsonProperty
  protected final int[] neurons;

  protected final double[][] activationValues;

  @JsonCreator
  public MultiLayerPerceptron(
      @JsonProperty("activationFunction") ActivationFunction activationFunction,
      @JsonProperty("weights") double[][][] weights,
      @JsonProperty("neurons") int[] neurons
  ) {
    this.activationFunction = activationFunction;
    this.weights = weights;
    this.neurons = neurons;
    activationValues = new double[neurons.length][];
    if (flat(weights, neurons).length != countWeights(neurons)) {
      throw new IllegalArgumentException(String.format(
          "Wrong number of weights: %d expected, %d found",
          countWeights(neurons),
          flat(weights, neurons).length
      ));
    }
  }

  public MultiLayerPerceptron(ActivationFunction activationFunction, int nOfInput, int[] innerNeurons, int nOfOutput, double[] weights) {
    this(
        activationFunction,
        unflat(weights, countNeurons(nOfInput, innerNeurons, nOfOutput)),
        countNeurons(nOfInput, innerNeurons, nOfOutput)
    );
  }

  public MultiLayerPerceptron(ActivationFunction activationFunction, int nOfInput, int[] innerNeurons, int nOfOutput) {
    this(
        activationFunction,
        nOfInput,
        innerNeurons,
        nOfOutput,
        new double[countWeights(countNeurons(nOfInput, innerNeurons, nOfOutput))]
    );
  }

  public static int[] countNeurons(int nOfInput, int[] innerNeurons, int nOfOutput) {
    final int[] neurons;
    neurons = new int[2 + innerNeurons.length];
    System.arraycopy(innerNeurons, 0, neurons, 1, innerNeurons.length);
    neurons[0] = nOfInput;
    neurons[neurons.length - 1] = nOfOutput;
    return neurons;
  }

  public static double[][][] unflat(double[] flatWeights, int[] neurons) {
    double[][][] unflatWeights = new double[neurons.length - 1][][];
    int c = 0;
    for (int i = 1; i < neurons.length; i++) {
      unflatWeights[i - 1] = new double[neurons[i]][neurons[i - 1] + 1];
      for (int j = 0; j < neurons[i]; j++) {
        for (int k = 0; k < neurons[i - 1] + 1; k++) {
          unflatWeights[i - 1][j][k] = flatWeights[c];
          c = c + 1;
        }
      }
    }
    return unflatWeights;
  }

  public static double[] flat(double[][][] unflatWeights, int[] neurons) {
    double[] flatWeights = new double[countWeights(neurons)];
    int c = 0;
    for (int i = 1; i < neurons.length; i++) {
      for (int j = 0; j < neurons[i]; j++) {
        for (int k = 0; k < neurons[i - 1] + 1; k++) {
          flatWeights[c] = unflatWeights[i - 1][j][k];
          c = c + 1;
        }
      }
    }
    return flatWeights;
  }

  public static int countWeights(int[] neurons) {
    int c = 0;
    for (int i = 1; i < neurons.length; i++) {
      c = c + neurons[i] * (neurons[i - 1] + 1);
    }
    return c;
  }

  public static int countWeights(int nOfInput, int[] innerNeurons, int nOfOutput) {
    return countWeights(countNeurons(nOfInput, innerNeurons, nOfOutput));
  }

  @Override
  public double[] apply(double[] input) {
    if (input.length != neurons[0]) {
      throw new IllegalArgumentException(String.format("Expected input length is %d: found %d", neurons[0], input.length));
    }
    activationValues[0] = Arrays.stream(input).map(activationFunction.f::apply).toArray();
    for (int i = 1; i < neurons.length; i++) {
      activationValues[i] = new double[neurons[i]];
      for (int j = 0; j < neurons[i]; j++) {
        double sum = weights[i - 1][j][0]; //set the bias
        for (int k = 1; k < neurons[i - 1] + 1; k++) {
          sum = sum + activationValues[i - 1][k - 1] * weights[i - 1][j][k];
        }
        activationValues[i][j] = activationFunction.apply(sum);
      }
    }
    return activationValues[neurons.length - 1];
  }

  @Override
  public int getInputDimension() {
    return neurons[0];
  }

  @Override
  public int getOutputDimension() {
    return neurons[neurons.length - 1];
  }

  public double[][][] getWeights() {
    return weights;
  }

  public int[] getNeurons() {
    return neurons;
  }

  public double[][] getActivationValues() {
    return activationValues;
  }

  @Override
  public double[] getParams() {
    return MultiLayerPerceptron.flat(weights, neurons);
  }

  @Override
  public Snapshot getSnapshot() {
    return new Snapshot(
        new MLPState(getActivationValues(), getWeights(), activationFunction.getDomain()),
        getClass()
    );
  }

  @Override
  public void setParams(double[] params) {
    double[][][] newWeights = MultiLayerPerceptron.unflat(params, neurons);
    for (int l = 0; l < newWeights.length; l++) {
      for (int s = 0; s < newWeights[l].length; s++) {
        System.arraycopy(newWeights[l][s], 0, weights[l][s], 0, newWeights[l][s].length);
      }
    }
  }

  @Override
  public int hashCode() {
    int hash = 5;
    hash = 67 * hash + Objects.hashCode(this.activationFunction);
    hash = 67 * hash + Arrays.deepHashCode(this.weights);
    hash = 67 * hash + Arrays.hashCode(this.neurons);
    return hash;
  }

  @Override
  public boolean equals(Object obj) {
    if (this == obj) {
      return true;
    }
    if (obj == null) {
      return false;
    }
    if (getClass() != obj.getClass()) {
      return false;
    }
    final MultiLayerPerceptron other = (MultiLayerPerceptron) obj;
    if (this.activationFunction != other.activationFunction) {
      return false;
    }
    if (!Arrays.deepEquals(this.weights, other.weights)) {
      return false;
    }
    return Arrays.equals(this.neurons, other.neurons);
  }

  @Override
  public String toString() {
    return "MLP." + activationFunction.toString().toLowerCase() + "[" +
        Arrays.stream(neurons).mapToObj(Integer::toString).collect(Collectors.joining(","))
        + "]";
  }

  public String weightsString() {
    StringBuilder sb = new StringBuilder();
    for (int i = 1; i < neurons.length; i++) {
      for (int j = 0; j < neurons[i]; j++) {
        sb.append("->(").append(i).append(",").append(j).append("):");
        for (int k = 0; k < neurons[i - 1] + 1; k++) {
          sb.append(String.format(" %+5.3f", weights[i - 1][j][k]));
        }
        sb.append("\n");
      }
    }
    return sb.toString();
  }

}<|MERGE_RESOLUTION|>--- conflicted
+++ resolved
@@ -36,19 +36,12 @@
 public class MultiLayerPerceptron implements Serializable, RealFunction, Parametrized, Snapshottable {
 
   public enum ActivationFunction implements Function<Double, Double> {
-<<<<<<< HEAD
-    RELU(x -> (x < 0) ? 0d : x),
-    SIGMOID(x -> 1d / (1d + Math.exp(-x))),
-    SIN(Math::sin),
-    TANH(Math::tanh);
-=======
     RELU(x -> (x < 0) ? 0d : x, Domain.of(0d, Double.POSITIVE_INFINITY)),
     SIGMOID(x -> 1d / (1d + Math.exp(-x)), Domain.of(0d, 1d)),
     SIN(Math::sin, Domain.of(-1d, 1d)),
     TANH(Math::tanh, Domain.of(-1d, 1d)),
     SIGN(Math::signum, Domain.of(-1d, 1d)),
     IDENTITY(x -> x, Domain.of(Double.NEGATIVE_INFINITY, Double.POSITIVE_INFINITY));
->>>>>>> 4995867e
 
     private final Function<Double, Double> f;
     private final Domain domain;
@@ -62,13 +55,10 @@
       return f;
     }
 
-<<<<<<< HEAD
-=======
     public Domain getDomain() {
       return domain;
     }
 
->>>>>>> 4995867e
     public Double apply(Double x) {
       return f.apply(x);
     }
