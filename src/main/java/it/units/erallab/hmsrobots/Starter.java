--- conflicted
+++ resolved
@@ -16,26 +16,15 @@
  */
 package it.units.erallab.hmsrobots;
 
-import it.units.erallab.hmsrobots.core.controllers.CentralizedSensing;
-import it.units.erallab.hmsrobots.core.controllers.MultiLayerPerceptron;
-import it.units.erallab.hmsrobots.core.controllers.RealFunction;
-import it.units.erallab.hmsrobots.core.controllers.TimeFunctions;
-import it.units.erallab.hmsrobots.core.controllers.snn.*;
-import it.units.erallab.hmsrobots.core.controllers.snn.converters.stv.AverageFrequencySpikeTrainToValueConverter;
-import it.units.erallab.hmsrobots.core.controllers.snn.converters.stv.MovingAverageSpikeTrainToValueConverter;
-import it.units.erallab.hmsrobots.core.controllers.snn.converters.vts.UniformWithMemoryValueToSpikeTrainConverter;
+import it.units.erallab.hmsrobots.core.controllers.*;
 import it.units.erallab.hmsrobots.core.objects.ControllableVoxel;
 import it.units.erallab.hmsrobots.core.objects.Robot;
 import it.units.erallab.hmsrobots.core.objects.SensingVoxel;
 import it.units.erallab.hmsrobots.core.objects.Voxel;
-<<<<<<< HEAD
-import it.units.erallab.hmsrobots.core.sensors.*;
-=======
 import it.units.erallab.hmsrobots.core.sensors.Angle;
 import it.units.erallab.hmsrobots.core.sensors.Lidar;
 import it.units.erallab.hmsrobots.core.sensors.Trend;
 import it.units.erallab.hmsrobots.core.sensors.Velocity;
->>>>>>> 4995867e
 import it.units.erallab.hmsrobots.tasks.locomotion.Locomotion;
 import it.units.erallab.hmsrobots.tasks.locomotion.Outcome;
 import it.units.erallab.hmsrobots.util.Grid;
@@ -125,16 +114,8 @@
   }
 
   public static void main(String[] args) {
-<<<<<<< HEAD
-    //comb();
-    //lShaped();
-    //snn();
-    bipeds();
-=======
     //bipeds();
->>>>>>> 4995867e
     //rollingOne();
-    //jumpingTwo();
     //rollingBall();
     //breakingWorm();
     //plainWorm();
@@ -143,114 +124,9 @@
     bipedAndBall();
   }
 
-<<<<<<< HEAD
-  private static void lShaped() {
-    //one voxel robot
-    Grid<SensingVoxel> body = Grid.create(5, 5, (x, y) -> (x == 0 || y == 4) ? new SensingVoxel(List.of(
-        new Velocity(true, 8d, Velocity.Axis.X, Velocity.Axis.Y),
-        new Derivative(new Velocity(true, 4d, Velocity.Axis.X, Velocity.Axis.Y)),
-        new Angle(),
-        new Lidar(10, Map.of(Lidar.Side.E, 4))
-    )) : null);
-    Robot<?> robot = new Robot<>(
-        new TimeFunctions(Grid.create(5, 5, t -> t > 2 ? 1d : 0d)),
-        body
-    );
-    //episode
-    Locomotion locomotion = new Locomotion(
-        5,
-        Locomotion.createTerrain("flat"),
-        new Settings()
-    );
-    Robot<?> r01 = SerializationUtils.clone(robot, SerializationUtils.Mode.JAVA);
-    Robot<?> r02 = SerializationUtils.clone(robot, SerializationUtils.Mode.JSON);
-    System.out.println(locomotion.apply(robot));
-    System.out.println(locomotion.apply(r01));
-    System.out.println(locomotion.apply(r02));
-    Robot<?> r11 = SerializationUtils.clone(robot, SerializationUtils.Mode.JAVA);
-    Robot<?> r12 = SerializationUtils.clone(robot, SerializationUtils.Mode.JSON);
-    GridOnlineViewer.run(locomotion, List.of(r01, r11, r12));
-    System.out.println(locomotion.apply(robot));
-    System.out.println(locomotion.apply(r11));
-    System.out.println(locomotion.apply(r12));
-    //Robot<?> r21 = SerializationUtils.clone(robot, SerializationUtils.Mode.JAVA);
-    //r21.reset();
-  }
-
-  private static void comb() {
-    //one voxel robot
-    Grid<? extends SensingVoxel> body = RobotUtils.buildSensorizingFunction("uniform-t+a+vxy-0.01").apply(RobotUtils.buildShape("comb-9x4"));
-    Robot<?> robot = new Robot<>(
-        new TimeFunctions(Grid.create(5, 5, t -> t > 2 ? 1d : 0d)),
-        body
-    );
-    //episode
-    Locomotion locomotion = new Locomotion(
-        5,
-        Locomotion.createTerrain("flat"),
-        new Settings()
-    );
-    Robot<?> r01 = SerializationUtils.clone(robot, SerializationUtils.Mode.JAVA);
-    Robot<?> r02 = SerializationUtils.clone(robot, SerializationUtils.Mode.JSON);
-    System.out.println(locomotion.apply(robot));
-    System.out.println(locomotion.apply(r01));
-    System.out.println(locomotion.apply(r02));
-    Robot<?> r11 = SerializationUtils.clone(robot, SerializationUtils.Mode.JAVA);
-    Robot<?> r12 = SerializationUtils.clone(robot, SerializationUtils.Mode.JSON);
-    GridOnlineViewer.run(locomotion, List.of(r01, r11, r12));
-    System.out.println(locomotion.apply(robot));
-    System.out.println(locomotion.apply(r11));
-    System.out.println(locomotion.apply(r12));
-    //Robot<?> r21 = SerializationUtils.clone(robot, SerializationUtils.Mode.JAVA);
-    //r21.reset();
-  }
-
-  private static void snn() {
-    Random random = new Random();
-    Grid<? extends SensingVoxel> body = RobotUtils.buildSensorizingFunction("spinedTouch-t-f-0").apply(RobotUtils.buildShape("biped-4x3"));
-    //centralized sensing
-    CentralizedSensing centralizedSensing = new CentralizedSensing(body);
-    MultilayerSpikingNetwork multilayerSpikingNetwork = new MultilayerSpikingNetwork(centralizedSensing.nOfInputs(),
-        new int[]{2},
-        centralizedSensing.nOfOutputs(),
-        (l, i) -> new LIFNeuron());
-    MultilayerSpikingNetworkWithConverters msn = new MultilayerSpikingNetworkWithConverters(multilayerSpikingNetwork);
-    double[] ws = msn.getParams();
-    IntStream.range(0, ws.length).forEach(i -> ws[i] = random.nextDouble() * 2d - 1d);
-    msn.setParams(ws);
-    centralizedSensing.setFunction(msn);
-    Robot<SensingVoxel> robot = new Robot<>(
-        centralizedSensing,
-        SerializationUtils.clone(body)
-    );
-    Locomotion locomotion = new Locomotion(
-        10,
-        Locomotion.createTerrain("hilly-0.3-1-0"),
-        new Settings()
-    );
-    //GridOnlineViewer.run(locomotion, robot);
-    try {
-      System.out.println("doing 1st video");
-      GridFileWriter.save(locomotion, robot, 300, 200, 0, 25, VideoUtils.EncoderFacility.FFMPEG_SMALL, new File("/home/eric/video.1.mp4"));
-      robot = SerializationUtils.clone(robot);
-      System.out.println("doing 2nd video");
-      GridFileWriter.save(locomotion, robot, 300, 200, 0, 25, VideoUtils.EncoderFacility.FFMPEG_SMALL, new File("/home/eric/video.2.mp4"));
-    } catch (IOException e) {
-      e.printStackTrace();
-    }
-    /*FramesImageBuilder framesImageBuilder = new FramesImageBuilder(5, 7, .75, 600, 300, FramesImageBuilder.Direction.VERTICAL);
-    locomotion.apply(robot, framesImageBuilder);
-    try {
-      ImageIO.write(framesImageBuilder.getImage(), "png", new File("/home/eric/frames-multiped.png"));
-    } catch (IOException e) {
-      e.printStackTrace();
-    }*/
-  }
-=======
->>>>>>> 4995867e
 
   private static void bipeds() {
-    Grid<? extends SensingVoxel> body = RobotUtils.buildSensorizingFunction("spinedTouchFootSighted-f-f-0.01").apply(RobotUtils.buildShape("biped-4x3"));
+    Grid<? extends SensingVoxel> body = RobotUtils.buildSensorizingFunction("spinedTouch-t-f-0").apply(RobotUtils.buildShape("biped-7x4"));
     //simple
     double f = 1d;
     Robot<ControllableVoxel> phasesRobot = new Robot<>(
@@ -263,7 +139,7 @@
     );
     //distribute sensing
     Random random = new Random();
-    /*DistributedSensing distributedSensing = new DistributedSensing(body, 1);
+    DistributedSensing distributedSensing = new DistributedSensing(body, 1);
     for (Grid.Entry<? extends SensingVoxel> entry : body) {
       MultiLayerPerceptron mlp = new MultiLayerPerceptron(
           MultiLayerPerceptron.ActivationFunction.TANH,
@@ -279,33 +155,10 @@
     Robot<SensingVoxel> distHetero = new Robot<>(
         distributedSensing,
         SerializationUtils.clone(body)
-    );*/
-    DistributedSpikingSensing distributedSpikingSensing = new DistributedSpikingSensing(body, 1, new LIFNeuronWithHomeostasis(), new UniformWithMemoryValueToSpikeTrainConverter(), new AverageFrequencySpikeTrainToValueConverter());
-    for (Grid.Entry<? extends SensingVoxel> entry : body) {
-      MultilayerSpikingNetwork multilayerSpikingNetwork = new MultilayerSpikingNetwork(
-          distributedSpikingSensing.nOfInputs(entry.getX(), entry.getY()),
-          new int[]{2},
-          distributedSpikingSensing.nOfOutputs(entry.getX(), entry.getY()),
-          (x, y) -> new LIFNeuronWithHomeostasis()
-      );
-      double[] ws = multilayerSpikingNetwork.getParams();
-      IntStream.range(0, ws.length).forEach(i -> ws[i] = random.nextDouble() * 8d - 3d);
-      multilayerSpikingNetwork.setParams(ws);
-      distributedSpikingSensing.getFunctions().set(entry.getX(), entry.getY(), multilayerSpikingNetwork);
-    }
-    Robot<SensingVoxel> distHetero = new Robot<>(
-        distributedSpikingSensing,
-        SerializationUtils.clone(body)
-    );
-
+    );
     //centralized sensing
-<<<<<<< HEAD
-    CentralizedSensing centralizedSensing = new CentralizedSensing(body, true);
-    MultiLayerPerceptron mlp = new MultiLayerPerceptron(
-=======
     CentralizedSensing centralizedSensing = new CentralizedSensing(body);
     MultiLayerPerceptron mlp = new PruningMultiLayerPerceptron(
->>>>>>> 4995867e
         MultiLayerPerceptron.ActivationFunction.TANH,
         centralizedSensing.nOfInputs(),
         new int[]{centralizedSensing.nOfInputs() * 2 / 3, centralizedSensing.nOfInputs() * 2 / 3},
@@ -319,13 +172,6 @@
     IntStream.range(0, ws.length).forEach(i -> ws[i] = random.nextDouble() * 2d - 1d);
     mlp.setParams(ws);
     centralizedSensing.setFunction(mlp);
-    MultilayerSpikingNetworkWithConverters msn = new MultilayerSpikingNetworkWithConverters(
-        new MultilayerSpikingNetwork(centralizedSensing.nOfInputs(), new int[]{2}, centralizedSensing.nOfOutputs(), (x, y) -> new LIFNeuron())
-    );
-    double[] msnWeights = msn.getParams();
-    IntStream.range(0, msnWeights.length).forEach(i -> msnWeights[i] = random.nextDouble() * 2d - 1d);
-    msn.setParams(msnWeights);
-    centralizedSensing.setFunction(msn);
     Robot<SensingVoxel> centralized = new Robot<>(
         centralizedSensing,
         SerializationUtils.clone(body)
@@ -333,11 +179,7 @@
     //episode
     Locomotion locomotion = new Locomotion(
         10,
-<<<<<<< HEAD
-        Locomotion.createTerrain("flat"),
-=======
         Locomotion.createTerrain("downhill-30"),
->>>>>>> 4995867e
         new Settings()
     );
 
@@ -543,39 +385,6 @@
     GridOnlineViewer.run(locomotion, robot);
   }
 
-  public static SpikingNeuron[][] jumpingTwo() {
-    //two voxels robot
-    Grid<SensingVoxel> oneBody = Grid.create(1, 2, (x, y) -> new SensingVoxel(List.of(new Touch())));
-    SpikingNeuron[][] spikingNeurons = new SpikingNeuron[2][2];
-    for (int i = 0; i < spikingNeurons.length; i++)
-      for (int j = 0; j < spikingNeurons[i].length; j++)
-        spikingNeurons[i][j] = new IzhikevicNeuron(true);
-    double[][][] weights = new double[1][2][2];
-    weights[0][0][0] = 10;
-    weights[0][0][1] = 0;
-    weights[0][1][0] = 0;
-    weights[0][1][1] = 0;
-    MultilayerSpikingNetworkWithConverters m = new MultilayerSpikingNetworkWithConverters(
-        new MultilayerSpikingNetwork(spikingNeurons, weights),
-        new UniformWithMemoryValueToSpikeTrainConverter(50),
-        new MovingAverageSpikeTrainToValueConverter(50, 5)
-    );
-    //MultiLayerPerceptron m = new MultiLayerPerceptron(MultiLayerPerceptron.ActivationFunction.TANH,2,new int[]{}, 2, new double[]{0,-100,0,0,0,0});
-    Robot<SensingVoxel> robot = new Robot<>(
-        new CentralizedSensing(oneBody, m),
-        oneBody
-    );
-    //episode
-    Locomotion locomotion = new Locomotion(
-        5,
-        //new double[][]{new double[]{0, 10, 30, 31, 100, 1000, 1010}, new double[]{100, 100, 80, 10, 10, 0, 100}},
-        Locomotion.createTerrain("flat"),
-        new Settings()
-    );
-    GridOnlineViewer.run(locomotion, robot);
-    return spikingNeurons;
-  }
-
   private static void rollingBall() {
     Random random = new Random();
     Grid<Boolean> shape = RobotUtils.buildShape("ball-7");
