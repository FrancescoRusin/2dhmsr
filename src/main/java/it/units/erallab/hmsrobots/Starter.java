--- conflicted
+++ resolved
@@ -43,8 +43,6 @@
 public class Starter {
 
   private static void sampleExecution() throws IOException {
-    int w = 20;
-    int h = 5;
     final Locomotion locomotion = new Locomotion(
         20,
         Locomotion.createTerrain("flat"),
@@ -88,6 +86,8 @@
         ControllableVoxel.MAX_FORCE,
         ControllableVoxel.ForceMethod.DISTANCE
     );
+    int w = 20;
+    int h = 5;
     Robot robot = new Robot(
         new TimeFunctions(Grid.create(
             w, h,
@@ -100,8 +100,7 @@
     );
     FramesFileWriter framesFileWriter = new FramesFileWriter(
         5, 5.5, 0.1, 300, 200, FramesFileWriter.Direction.HORIZONTAL,
-//        new File("/home/eric/experiments/2dhmsr/frames.v.png"),
-        new File("/home/luca/University/2_year/2_semester/Project-Course/experiments/2dhmsr/frames.v.png"),
+        new File("/home/eric/experiments/2dhmsr/frames.v.png"),
         Executors.newFixedThreadPool(Runtime.getRuntime().availableProcessors())
     );
     List<Double> result = locomotion.apply(robot, framesFileWriter);
@@ -110,15 +109,7 @@
   }
 
   public static void main(String[] args) throws IOException {
-<<<<<<< HEAD
-
-//    sampleExecution();
-//    System.exit(0);
-
-    final Grid<Boolean> structure = Grid.create(11, 4, (x, y) -> (x < 2) || (x >= 5) || (y > 0));
-=======
     final Grid<Boolean> structure = Grid.create(7, 4, (x, y) -> (x < 2) || (x >= 5) || (y > 0));
->>>>>>> 168a4d32
     Settings settings = new Settings();
     settings.setStepFrequency(1d / 30d);
     int controlInterval = 1;
@@ -182,32 +173,28 @@
     //centralized mlp
     Grid<SensingVoxel> sensingVoxels = Grid.create(structure.getW(), structure.getH(), (x, y) -> {
       if (structure.get(x, y)) {
-        List<Sensor> sensors = new ArrayList<>();
-        double rayLength = structure.getW() * Voxel.SIDE_LENGTH;
-        LinkedHashMap<Lidar.Side, Integer> raysPerSide = new LinkedHashMap<>() {{
-          put(Lidar.Side.E, 5);
-        }};
         if (y > 2) {
-          sensors.add(new Velocity(true, 3d, Velocity.Axis.X, Velocity.Axis.Y));
-          sensors.add(new Average(new Velocity(true, 3d, Velocity.Axis.X, Velocity.Axis.Y), 1d));
+          return new SensingVoxel(Arrays.asList(
+                  new Velocity(true, 3d, Velocity.Axis.X, Velocity.Axis.Y),
+                  new Average(new Velocity(true, 3d, Velocity.Axis.X, Velocity.Axis.Y), 1d)
+          ));
         }
         if (y == 0) {
-          sensors.add(new Average(new Touch(), 1d));
+          return new SensingVoxel(Arrays.asList(
+                  new Average(new Touch(), 1d)
+          ));
         }
-        if (x == structure.getW() - 1) {
-          sensors.add(new Lidar(rayLength, raysPerSide));
-        }
-        sensors.add(new AreaRatio());
-        sensors.add(new ControlPower(settings.getStepFrequency()));
-        return new SensingVoxel(sensors);
-      } else {
-        return null;
+        return new SensingVoxel(Arrays.asList(
+                new AreaRatio(),
+                new ControlPower(settings.getStepFrequency())
+        ));
       }
+      return null;
     });
     Random random = new Random(1);
     Robot<SensingVoxel> centralizedMlpRobot = new Robot(
-        new CentralizedMLP(sensingVoxels, new int[]{100}, t -> 1d * Math.sin(-2d * Math.PI * t * 0.5d)),
-        SerializationUtils.clone(sensingVoxels)
+            new CentralizedMLP(sensingVoxels, new int[]{100}, t -> 1d * Math.sin(-2d * Math.PI * t * 0.5d)),
+            SerializationUtils.clone(sensingVoxels)
     );
     double[] weights = ((CentralizedMLP) centralizedMlpRobot.getController()).getParams();
     for (int i = 0; i < weights.length; i++) {
@@ -232,8 +219,7 @@
     //episode
     Locomotion locomotion = new Locomotion(
         60,
-//        Locomotion.createTerrain("uneven5"),
-        Locomotion.createTerrain("hardcore"),
+        Locomotion.createTerrain("uneven5"),
         Lists.newArrayList(Locomotion.Metric.TRAVEL_X_VELOCITY),
         settings
     );
