--- conflicted
+++ resolved
@@ -19,10 +19,6 @@
 import it.units.erallab.hmsrobots.core.controllers.*;
 import it.units.erallab.hmsrobots.core.controllers.snn.LIFNeuron;
 import it.units.erallab.hmsrobots.core.controllers.snn.MultilayerSpikingNetwork;
-<<<<<<< HEAD
-import it.units.erallab.hmsrobots.core.controllers.snn.SpikingFunction;
-=======
->>>>>>> d02387aa
 import it.units.erallab.hmsrobots.core.objects.ControllableVoxel;
 import it.units.erallab.hmsrobots.core.objects.Robot;
 import it.units.erallab.hmsrobots.core.objects.SensingVoxel;
@@ -50,7 +46,6 @@
 import java.util.List;
 import java.util.Map;
 import java.util.Random;
-import java.util.function.BiFunction;
 import java.util.stream.IntStream;
 
 /**
@@ -119,14 +114,13 @@
   }
 
   public static void main(String[] args) {
-    //bipeds();
+    bipeds();
     //rollingOne();
     //rollingBall();
     //breakingWorm();
     //plainWorm();
     //cShaped();
     //multiped();
-    snn();
   }
 
   private static void bipeds() {
@@ -211,12 +205,7 @@
         Locomotion.createTerrain("hilly-0.3-1-0"),
         new Settings()
     );
-    //GridOnlineViewer.run(locomotion, robot);
-    try {
-      GridFileWriter.save(locomotion, robot, 300, 200, 0, 25, VideoUtils.EncoderFacility.JCODEC, new File("/home/eric/video.1.mp4"));
-    } catch (IOException e) {
-      e.printStackTrace();
-    }
+    GridOnlineViewer.run(locomotion, robot);
     /*FramesImageBuilder framesImageBuilder = new FramesImageBuilder(5, 7, .75, 600, 300, FramesImageBuilder.Direction.VERTICAL);
     locomotion.apply(robot, framesImageBuilder);
     try {
@@ -225,48 +214,6 @@
       e.printStackTrace();
     }*/
   }
-
-  private static void snn() {
-    Random random = new Random();
-    Grid<? extends SensingVoxel> body = RobotUtils.buildSensorizingFunction("spinedTouch-t-f-0").apply(RobotUtils.buildShape("biped-4x3"));
-    //centralized sensing
-    CentralizedSensing centralizedSensing = new CentralizedSensing(body);
-    MultilayerSpikingNetwork msn = new MultilayerSpikingNetwork(
-        centralizedSensing.nOfInputs(),
-        new int[]{2},
-        centralizedSensing.nOfOutputs(),
-        (BiFunction<Integer, Integer, SpikingFunction>) (l, i) -> new LIFNeuron()
-    );
-    double[] ws = msn.getParams();
-    IntStream.range(0, ws.length).forEach(i -> ws[i] = random.nextDouble() * 2d - 1d);
-    msn.setParams(ws);
-    centralizedSensing.setFunction(msn);
-    Robot<SensingVoxel> robot = new Robot<>(
-        centralizedSensing,
-        SerializationUtils.clone(body)
-    );
-    Locomotion locomotion = new Locomotion(
-        10,
-        Locomotion.createTerrain("hilly-0.3-1-0"),
-        new Settings()
-    );
-    //GridOnlineViewer.run(locomotion, robot);
-    try {
-      GridFileWriter.save(locomotion, robot, 300, 200, 0, 25, VideoUtils.EncoderFacility.FFMPEG_SMALL, new File("/home/eric/video.1.mp4"));
-      robot = SerializationUtils.clone(robot);
-      GridFileWriter.save(locomotion, robot, 300, 200, 0, 25, VideoUtils.EncoderFacility.FFMPEG_SMALL, new File("/home/eric/video.2.mp4"));
-    } catch (IOException e) {
-      e.printStackTrace();
-    }
-    /*FramesImageBuilder framesImageBuilder = new FramesImageBuilder(5, 7, .75, 600, 300, FramesImageBuilder.Direction.VERTICAL);
-    locomotion.apply(robot, framesImageBuilder);
-    try {
-      ImageIO.write(framesImageBuilder.getImage(), "png", new File("/home/eric/frames-multiped.png"));
-    } catch (IOException e) {
-      e.printStackTrace();
-    }*/
-  }
-
 
   private static void breakingWorm() {
     Grid<? extends SensingVoxel> body = RobotUtils.buildSensorizingFunction("spinedTouch-f-t-0").apply(RobotUtils.buildShape("worm-4x3"));
