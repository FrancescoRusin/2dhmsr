--- conflicted
+++ resolved
@@ -109,7 +109,8 @@
     );
     FramesFileWriter framesFileWriter = new FramesFileWriter(
         5, 5.5, 0.1, 300, 200, FramesFileWriter.Direction.HORIZONTAL,
-        new File("/home/eric/experiments/2dhmsr/frames.v.png"),
+//        new File("/home/eric/experiments/2dhmsr/frames.v.png"),
+        new File("/home/luca/University/2_year/2_semester/Project-Course/experiments/2dhmsr/frames.v.png"),
         Executors.newFixedThreadPool(Runtime.getRuntime().availableProcessors())
     );
     List<Double> result = locomotion.apply(robot, framesFileWriter);
@@ -119,8 +120,8 @@
 
   public static void main(String[] args) throws IOException {
 
-    sampleExecution();
-    System.exit(0);
+//    sampleExecution();
+//    System.exit(0);
 
     final Grid<Boolean> structure = Grid.create(7, 4, (x, y) -> (x < 2) || (x >= 5) || (y > 0));
     Settings settings = new Settings();
@@ -193,9 +194,22 @@
           ));
         }
         if (y == 0) {
-          return new SensingVoxel(Arrays.asList(
-              new Average(new Touch(), 1d)
-          ));
+          if (x == 0) {
+            double rayLength = 5d;
+            LinkedHashMap<Lidar.Side, Integer> raysPerSide = new LinkedHashMap<>();
+//            raysPerSide.put(Lidar.Side.N, 5);
+            raysPerSide.put(Lidar.Side.E, 5);
+//            raysPerSide.put(Lidar.Side.S, 5);
+            raysPerSide.put(Lidar.Side.W, 5);
+            return new SensingVoxel(Arrays.asList(
+                    new Lidar(rayLength, raysPerSide),
+                    new Average(new Touch(), 1d)
+            ));
+          } else {
+            return new SensingVoxel(Arrays.asList(
+                    new Average(new Touch(), 1d)
+            ));
+          }
         }
         return new SensingVoxel(Arrays.asList(
             new AreaRatio(),
@@ -215,44 +229,8 @@
     }
     ((CentralizedMLP) centralizedMlpRobot.getController()).setParams(weights);
     //distributed
-<<<<<<< HEAD
-    Grid<Voxel.Description> distRobotWithSensors = Grid.create(structure.getW(), structure.getH(), (x, y) -> {
-      if (structure.get(x, y)) {
-        Voxel.Description d = Voxel.Description.build();
-        if (y > 2) {
-          //d.getSensors().add(new Velocity(true, d.getSideLength(), Velocity.Axis.X, Velocity.Axis.Y));
-          d.getSensors().add(new Average(new Velocity(true, d.getSideLength(), Velocity.Axis.X, Velocity.Axis.Y), 0.5d));
-        }
-        if (y == 0) {
-          d.getSensors().add(new Touch());
-        }
-        d.getSensors().add(new AreaRatio());
-        d.getSensors().add(new Average(new Angle(), 1d));
-        if ((x == structure.getW() - 1) && (y == structure.getH() - 1)) {
-          d.getSensors().add(new TimeFunction(t -> 1d * Math.sin(-2d * Math.PI * t * 0.5d), -1, +1));
-        }
-        if (x == 0 && y == 0) {
-          double rayLength = 10d;
-          LinkedHashMap<Lidar.Side, Integer> sides = new LinkedHashMap<>();
-          sides.put(Lidar.Side.N, 5);
-          sides.put(Lidar.Side.E, 5);
-          sides.put(Lidar.Side.S, 5);
-          sides.put(Lidar.Side.W, 5);
-          d.getSensors().add(new Lidar(sides, rayLength));
-        }
-        return d;
-      }
-      return null;
-    });
-    Robot.Description distributedMlpRobot = new Robot.Description(
-        distRobotWithSensors,
-        new DistributedMLP(distRobotWithSensors, new int[0], 1)
-    );
-    weights = ((DistributedMLP) distributedMlpRobot.getController()).getParams();
-=======
     DistributedMLP distributedMLP = new DistributedMLP(sensingVoxels, new int[0], 2);
     weights = distributedMLP.getParams();
->>>>>>> 814b8299
     for (int i = 0; i < weights.length; i++) {
       weights[i] = random.nextDouble() * 2d - 1d;
     }
